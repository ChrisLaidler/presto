--- conflicted
+++ resolved
@@ -41,11 +41,7 @@
       {
 	val.y = 0;
 	val.x = 0;
-<<<<<<< HEAD
-	data[expIdx+i] = val;
-=======
 	data[expIdx+i]   = val;
->>>>>>> daa3c944
       }
     }
   }
@@ -85,11 +81,7 @@
 
 	if ( idx < noEls )
 	{
-<<<<<<< HEAD
 	  float2 val      = data[idx];
-=======
-	  float2 val  = data[idx];
->>>>>>> daa3c944
 	  smData[idx]     = val.x*val.x+val.y*val.y;
 	}
       }
