/** @file cuda_response.cu
 *  @brief Utility functions and kernels to calculate response filter coefficients and perfrom correlations
 *
 *  @author Chris Laidler
 *  @bug No known bugs.
 *
 *  This includes fresnel integrals
 *
 *  Change Log
 *
 *  2017-10-20
 *    Start the change log - I know this is a bit late =/
 *    Had a big refactor of all the functions here
 *    Full work up of error and optimisation of speed - See my thesis for full details
 *    In brief:
 *       Max error in "generic" single coefficients of ~1e-5 from offset > 0.04 - Note the error can be > 2e-5 for offset > 1000
 *       Max error in "generic" double coefficients of ~1e-12 from 0.0002 < offset < 0.04 - Error then drops to 2e-15 at offset = 10 then increases to 3e-14 at offset = 1000
 *
 *
 */

#include <iostream>
#include <stdio.h>

#include "cuda_math.h"
#include "cuda_response.h"



/** Point beyond which to return 0.5, the asymptotic value  .
 *
 *  At some point the Fresnel amplitude is smaller than the error
 *
 * @param nothing   This is just a dummy factor for "templating" to floating point
 * @return          The float specific boundary
 */
__host__ __device__ inline float fresLim2(float nothing)
{
  // From testing this value is ~5e6
  return FRESLIM2_F;
}

/** Point beyond which to return 0.5, the asymptotic value  .
 *
 *  At some point the Fresnel amplitude is smaller than the error
 *
 * @param nothing   This is just a dummy factor for "templating" to floating point
 * @return          The double specific boundary
 */
__host__ __device__ inline double fresLim2(double nothing)
{
  // From testing this value is ~5e9
  return FRESLIM2_D;
}

/** Get the limit below which, Fourier Interpolation, returns the actual bin  .
 *
 *  Inlined and templated function, so that it quickly returns a float specific constant value
 *
 * @param nothing   This is just a dummy factor for "templating" to floating point
 * @return          The float specific boundary
 */
__host__ __device__ inline float getRlim(float nothing)
{
  return R_LIM_F;
}

/** Get the limit below which, Fourier Interpolation, returns the actual bin  .
 *
 *  Inlined and templated function, so that it quickly returns a double specific constant value
 *
 * @param nothing   This is just a dummy factor for "templating" to floating point
 * @return          The double specific boundary
 */
__host__ __device__ inline double getRlim(double nothing)
{
  return R_LIM_D;
}

/** Get the limit below which, to do a Fourier Interpolation rather than calculate a the acceleration coefficient  .
 *
 *  Inlined and templated function, so that it quickly returns a float specific constant value
 *
 *  The bound I found by inspection is: 1e-5 + r*r/3e4 + |r|*1e3
 *  This is a quadratic value below which I have found the error in the float coefficient to be greater than float interpolation value
 *
 * @param r         The offset of the bin from the point
 * @return          The quadratic float specific boundary
 */
__host__ __device__ /*inline*/ float getZlim(float r)
{
  return 0.028f + 0.0325f * pow_t(fabs_t(r), 1.25f );
}

/** Get the limit below which, to do a Fourier Interpolation rather than calculate a the acceleration coefficient  .
 *
 *  Inlined and templated function, so that it quickly returns a float specific constant value
 *
 *  The bound I found by inspection is: 1e-5 + r*r/3e4 + |r|*1e3
 *  This is a quadratic value below which I have found the error in the float coefficient to be greater than float interpolation value
 *
 * @param r         The offset of the bin from the point
 * @return          The quadratic float specific boundary
 */
__host__ __device__ /*inline*/ double getZlim(double r)
{
  return 0.00015f + 0.0002256f * pow_t(fabs_t((float)r), 1.25f );
}

/** Get the limit below which, to do a Fourier Interpolation rather than calculate a the acceleration coefficient  .
 *
 *  Inlined and templated function, so that it quickly returns a float specific constant value
 *
 *  The bound I found by inspection is: 1e-5 + r*r/3e4 + |r|*1e3
 *  This is a quadratic value below which I have found the error in the float coefficient to be greater than float interpolation value
 *
 * @param r         The offset of the bin from the point
 * @return          The quadratic float specific boundary
 */
__host__ long double getZlim(long double r)
{
  return 0.0002L + 0.00024L * pow_t(fabs_t(r), 1.5L) ;
}

__host__ __device__ inline void fres_sinecos_phase(float x, float x2, float* sin, float* cos)
{
  float trigT;

  if      ( x2 <= FRES_SINGLE_PHASE  )				// Single Precision - no phase calcs - 1024 - 2048 - 4096
  {
    // This is the simples and most common case.
    // this accounts for the vast majority of the the coefficients between the high accurate bounds
    // In these cases     the trig calculation (assuming float has 6 significant digits)
    trigT 	= x2;
  }
  else								// Single Precision - phase adjust - 2^13 8192 - 2^14 16384 - 2^15 32768
  {
    // My modulus of the square
    trigT	= sqMod4(x);
  }

//  TESTING:							// Double Precision - phase adjust
//  {
//    // This general happens when z is close to zero, a good approximation to the boundary condition (x2 == 1e4) is:
//    // |z| < 2e-4 x (offset)^2
//    // This double precision float modulus can be very computationally expensive and it is thus worth avoiding if possible
//    trigT 	= fmod_t((double)x*(double)x, 4.0);
//  }

  // The actual trigonometric calculation - Using intrinsic function faster but less accurate.
  trigT 	= trigT*(float)PIBYTWO;
  sincos_t(trigT, sin, cos);

  // TESTING: Below is slower than the above trig, as there is no intrinsic single precision sincospif and improves performance only slightly
  //trigT 	= trigT/2.0f;
  //sincospi_t(trigT, sin, cos);
}

__host__ __device__ inline void fres_sinecos_phase(double x, double x2, double* sin, double* cos)
{
  double trigT;

  if      ( x2 <= FRES_SINGLE_PHASE  )				// Double Precision - no phase calcs
  {
    // Strait double implementation
    trigT 	= x2;
  }
  else								// Phase calculation on the x^2 term
  {
    // Do a DP phase correction
    trigT 	= sqMod4(x);
  }

  // Use sincospi it is faster and more accurate, only faster because there is no intrinsic __sincos for double precision
  sincospi_t(trigT/2.0, sin, cos);

  // TESTING: Most basic double
  //sincos_t(x2*(double)PIBYTWO, sin, cos);
}

/** Fresnel integral  .
 *
 * DESCRIPTION:
 *
 * Evaluates the Fresnel integrals
 *
 *           x
 *           -
 *          | |
 * C(x) =   |   cos(pi/2 t**2) dt,
 *        | |
 *         -
 *          0
 *
 *           x
 *           -
 *          | |
 * S(x) =   |   sin(pi/2 t**2) dt.
 *        | |
 *         -
 *          0
 *
 *
 * The integrals are evaluated by a power series for x < 1.
 * For x >= 1 auxiliary functions f(x) and g(x) are employed
 * such that
 *
 * C(x) = 0.5 + f(x) sin( pi/2 x**2 ) - g(x) cos( pi/2 x**2 )
 * S(x) = 0.5 - f(x) cos( pi/2 x**2 ) - g(x) sin( pi/2 x**2 )
 *
 *
 *
 * ACCURACY:
 *
 *  Relative error.
 *
 * Arithmetic  function   domain     # trials      peak         rms
 *   IEEE       S(x)      0, 10       10000       2.0e-15     3.2e-16
 *   IEEE       C(x)      0, 10       10000       1.8e-15     3.3e-16
 *   DEC        S(x)      0, 10        6000       2.2e-16     3.9e-17
 *   DEC        C(x)      0, 10        5000       2.3e-16     3.9e-17
 *
 *   This function is adapted from:
 *   Cephes Math Library Release 2.8:  June, 2000
 *   Copyright 1984, 1987, 1989, 2000 by Stephen L. Moshier
 *
 * @param x   Value to evaluate the Fresnel integral at
 * @param ss  The result S(x)
 * @param cc  The result C(x)
 */
template<typename T, typename idxT>
__host__ __device__ void fresnl(idxT x, T* cc, T* ss)
{
  T f, g, c, s, t, u;
  T absX;					// Absolute value of x
  absX       = fabs_t(x);			// Use templated absolute CUDA function

  /**
   *  In our case x = sqrt(2/|z|) * (-offset - z / 2.0 )
   *
   *  TODO: This function could be templated for accuracy 1-9 determining the number of elements of the polynomials that are used -
   */
  if      ( absX < (T)FREESLIM1  )		// Small so use a polynomial approximation  .
  {
    /*
       This method only gets used about 5 % of the time
       From actual run-tests I found that this cases can run in as little as ~55 clock cycles in single precision and ~1655 clock cycles in double precision on Maxwell Generation

       Op-Count
        * 31
        / 2
        + 21
    */
    T x2	= absX * absX;
    t		= x2 * x2;

    T t01 = t;
    T t02 = t01*t;
    T t03 = t02*t;
    T t04 = t03*t;
    T t05 = t04*t;
    T t06 = t05*t;
    T sn  = (T)3.18016297876567817986e11 + (T)-4.42979518059697779103e10*t01 + (T)2.54890880573376359104e9*t02  + (T)-6.29741486205862506537e7*t03  + (T)7.08840045257738576863e5 *t04 - (T)2.99181919401019853726e3  *t05;
    T sd  = (T)6.07366389490084639049e11 + (T) 2.24411795645340920940e10*t01 + (T)4.19320245898111231129e8*t02  + (T) 5.17343888770096400730e6*t03  + (T)4.55847810806532581675e4 *t04 + (T)2.81376268889994315696e2  *t05 + t06 ;
    T cn  = (T)9.99999999999999998822e-1 + (T)-2.05525900955013891793e-1*t01 + (T)1.88843319396703850064e-2*t02 + (T)-6.45191435683965050962e-4*t03 + (T)9.50428062829859605134e-6*t04 - (T)4.98843114573573548651e-8 *t05;
    T cd  = (T)1.00000000000000000118e0  + (T) 4.12142090722199792936e-2*t01 + (T)8.68029542941784300606e-4*t02 + (T) 1.22262789024179030997e-5*t03 + (T)1.25001862479598821474e-7*t04 + (T)9.15439215774657478799e-10*t05 + (T)3.99982968972495980367e-12*t06 ;

    *ss   = absX * x2 * sn / sd;
    *cc   = absX * cn / cd;
  }
  else if ( absX > fresLim2((T)0.0)  )		// Asymptotic behaviour  .
  {
    // From testing I found the point where the error is greater than the Fresnel amplitude, at that point return the asymptotic value
    *cc   = (T)0.5;
    *ss   = (T)0.5;
  }
  else						// Auxiliary functions for large argument  .
  {
    /*
       This method gets used more than 95 % of the time and is computationally more intensive, with ~115 basic flops as well as trig and fabs

       From actual run-tests I found that this cases can run in as little as ~212-482 clock cycles in single precision and ~3960 clock cycles in double precision on Maxwell Generation
       If the trig calculation is done strait up using the __sincosf intrinsic and no phase correction is done this can run in as little as ~157 clock cycles - this is not suggested as this negatively effects accuracy.
       If single precision phase correction is done, this can run in ~212, cock cycles, if the phase correction is done in double precision ~482 clock cycles are used, almost doubling the run time! (900+ clock cycles if trig is done in double precision)

       Op-Count
        * 59 + 1
        / 6
        + 43
        - 3
        fmod
        sincos
    */

    T x2	= absX * absX;			// x * x ( Standard precision value of x squared )

    t		= (T)PI * x2;
    u		= (T)1.0 / (t * t);
    t		= (T)1.0 / t;

    T u01 = u;
    T u02 = u01*u;
    T u03 = u02*u;
    T u04 = u03*u;
    T u05 = u04*u;
    T u06 = u05*u;
    T u07 = u06*u;
    T u08 = u07*u;
    T u09 = u08*u;
    T u10 = u09*u;
    T u11 = u10*u;
    T fn  = (T)3.76329711269987889006e-20 + (T)1.34283276233062758925e-16*u01 + (T)1.72010743268161828879e-13*u02 + (T)1.02304514164907233465e-10*u03 + (T)3.05568983790257605827e-8 *u04 + (T)4.63613749287867322088e-6*u05 + (T)3.45017939782574027900e-4*u06 + (T)1.15220955073585758835e-2*u07 + (T)1.43407919780758885261e-1*u08 + (T)4.21543555043677546506e-1*u09;
    T fd  = (T)1.25443237090011264384e-20 + (T)4.52001434074129701496e-17*u01 + (T)5.88754533621578410010e-14*u02 + (T)3.60140029589371370404e-11*u03 + (T)1.12699224763999035261e-8 *u04 + (T)1.84627567348930545870e-6*u05 + (T)1.55934409164153020873e-4*u06 + (T)6.44051526508858611005e-3*u07 + (T)1.16888925859191382142e-1*u08 + (T)7.51586398353378947175e-1*u09 + u10;
    T gn  = (T)1.86958710162783235106e-22 + (T)8.36354435630677421531e-19*u01 + (T)1.37555460633261799868e-15*u02 + (T)1.08268041139020870318e-12*u03 + (T)4.45344415861750144738e-10*u04 + (T)9.82852443688422223854e-8*u05 + (T)1.15138826111884280931e-5*u06 + (T)6.84079380915393090172e-4*u07 + (T)1.87648584092575249293e-2*u08 + (T)1.97102833525523411709e-1*u09 + (T)5.04442073643383265887e-1*u10 ;
    T gd  = (T)1.86958710162783236342e-22 + (T)8.39158816283118707363e-19*u01 + (T)1.38796531259578871258e-15*u02 + (T)1.10273215066240270757e-12*u03 + (T)4.60680728146520428211e-10*u04 + (T)1.04314589657571990585e-7*u05 + (T)1.27545075667729118702e-5*u06 + (T)8.14679107184306179049e-4*u07 + (T)2.53603741420338795122e-2*u08 + (T)3.37748989120019970451e-1*u09 + (T)1.47495759925128324529e0 *u10 + u11 ;

    f     = (T)1.0 - u * fn / fd;
    g     =          t * gn / gd;

    // This trig calculation is templated for T precision phase calculations for large x
    // If T precision phase calculations are used this can almost T the run time of this function!
    // Even in the single precision case this accounts for ~0.25 of computation time
    fres_sinecos_phase((T)x, x2, &s, &c);

    // TESTING: Double for comparison of accuracy
    //double ts, tc;
    //sincospi_t((double)x*(double)x/2.0, &ts, &tc);
    //s = ts; c = tc;

    t     = (T)PI * absX;

    *cc   = (T)0.5 + (f * s - g * c) / t;
    *ss   = (T)0.5 - (f * c + g * s) / t;
  }

  if ( x < (idxT)0.0 )				// Swap as function is antisymmetric  .
  {
    *cc   = -*cc;
    *ss   = -*ss;
  }
}

////////////////////  Coefficient - Fourier interpolation

/** Calculate a single Fourier interpolation coefficient at a distance from a point  .
 *
 * If you want a set of coefficients at a point or an Fourier interpolation value of FFT data see rz_coefficients and rz_convolution_cu
 *
 * This function calculates the applicable Fourier interpolation coefficient at a specific distance from a point.
 *
 * This function takes as parameters, previously calculated values.
 * These are the trigonometric values that are phase related to the reference point in unit steps in r from the point
 * These values are pre-divided by PI
 * and need only be scaled by distance
 *
 * This can be efficiently used to calculate a set of coefficients for a reference point
 *
 *
 * @param dist		The "distance" in bins of the reference r-value and a "true" location, measured in bins
 * @param sinsinPI	Phase value, sin*sin/PI, signs of trig values irrelevant
 * @param sincosPI	Phase value, sin*cos/PI, signs of trig values irrelevant
 * @param real		A pointer to the real part of the Fourier value
 * @param imag		A pointer to the real part of the Fourier value
 */
template<typename T>
__host__ __device__ inline void calc_coefficient_r(T offset, T sinsinbyPI, T sincosbyPI, T* real, T* imag)
{
  if ( fabs_t(offset) < getRlim(sinsinbyPI) )			// Check for close to actual bin values - fabs_t 1 op
  {
    // Correct for division by zero ie: sinc(0) = 1
    *real = (T)1.0;
    *imag = (T)0.0;
  }
  else
  {
    *real =  sincosbyPI / offset ;
    *imag = -sinsinbyPI / offset ;
  }
}

/** Calculate Fourier interpolation value at a given distance, in r  .
 *
 * If you want a set of coefficients at a point or an correlation of FFT data see rz_coefficients and rz_convolution_cu
 *
 * This function calculates the applicable Fourier interpolation components at a specific distance from a point.
 * Where the distance is the distance a FFT bin is in from the reference point measured in bin's.
 * where bins with values below the reference point are positive, and points above negative.
 *
 * This function calculates all the "generic" values that are independent of distance for a specific z
 * This is inefficient when requiring all coefficients for a point
 * In those cases use rz_convolution_cu or rz_coefficients
 *
 * @param offset	The distance of the (real) r value from the f-fdot position, negative below the location. Measured in (FFT) bins.
 * @param real		Pointer to the real coefficient
 * @param imag		Pointer to the imaginary coefficient
 */
template<typename T>
__host__ __device__ inline void calc_coefficient_r(T offset, T* resReal, T* resImag)
{
  // Do Fourier interpolation
  T sin, cos;

  /** NOTE: Single precision accuracy
   *   I tested using  sincospif(x)  vs  __sincosf(x*PI)
   *   I found a significant change in accuracy
   *   __sincosf(x*PI):
   *   This faster intrinsic has an error that tails off at around 1e-7,
   *   this is a decreasing error relative to the amplitude of the of values
   *   sincospif():
   *   Has an error that drops off at the same rate as the amplitude,
   *   thus has a roughly constant error of approximately 6 decimal places.
   */
  sincospi_t(offset, &sin, &cos);		// Slightly slower but constant error relative to amplitude
  //sincos_t(offset*(T)PI, &sin, &cos);		// Slightly faster but relative accuracy drops with offset

  calc_coefficient_r(offset, sin*sin/(T)PI, sin*cos/(T)PI, resReal, resImag);
}

////////////////////  Coefficient - Acceleration

__host__ __device__ inline void resp_sinecos_phase(float Qk, float dr, float z, float* sin, float* cos)
{
  //float x_float = fabs_t(z);

  float x_float = dr * dr / z - dr + z/4.0f ;
  if      ( fabs_t(x_float) < RESP_SINGLE_PHASE )
  {
    // Here the final trig term is still be below some power of two term, leaving desired precision for trig
    // Pre-calculated the value because its needed for the check ;)
  }
  else
  {
    // Calculate phase in double precision
    // This should not happen, double precision math that will probably give results worse than a R search
    // This only happens if z is very small, ie very close to zero acceleration, or if the offset is lager than the high accuracy kernel length, which is a bit long at zero actually.
    double x_double	= (double)Qk * (double)Qk / (double)z ;
    x_float		= fmod_t(x_double, 2.0);
  }

  // This could have been done but then have to change the bound multiples crazy factors
  x_float *= (float)PI;

  // The actual trigonometric calculation
  // TODO: Test accuracy using sincospi_t vs sincos_t(PI*)
  sincos_t(x_float, sin, cos);

  // NOTE: Below is slower than the above tig, as there is no intrinsic single precision sincospif func, true sincospif accuracy was not noticed in my application
  //sincospi_t(x_float, sin, cos);

  // NOTE: Tested double trig - Does not improve accuracy
  //double dSin, dCos;
  //sincospi_t((double)Qk * (double)Qk / (double)z, &dSin, &dCos );
  //*sin = dSin;
  //*cos = dCos;
}

__host__ __device__ inline void resp_sinecos_phase(double Qk, double dr, double z, double* sin, double* cos)
{
  double  xx	= (dr * dr / z - dr + z/4.0);

  // Double precision phase clipping (unnecessary as it is trig is done in double)
  //xx		= fmod_t(xx, 2.0);
  
  //xx		*= (double)PI;
  //sincos_t(xx, sin, cos);

  // Use sincospi it is faster and more accurate, only faster because there is no intrinsic __sincos for double precision
  sincospi_t(xx, sin, cos);
}

__host__ __device__ inline void resp_sinecos(float Qk, float dr, float z, float* sin, float* cos)
{
  //sincos_t(Qk * Qk / z * (float)PI, sin, cos);			// High error in places
  //sincos_t((dr*dr-z*dr+z*z/4.0) / z * (float)PI, sin, cos);
  sincos_t((dr * dr / z - dr + z/4.0f )* (float)PI, sin, cos);		// Reduce max error but with slightly higher general error
}

__host__ __device__ inline void resp_sinecos(double Qk, double dr, double z, double* sin, double* cos)
{
  //sincospi_t(Qk*Qk/z, sin, cos);				// High error in places
  sincospi_t((dr * dr / z - dr + z/4.0), sin, cos);		// Reduce max error but with slightly higher general error
}

/** Calculate the correlation coefficient  (z != 0)  .
 *
 * If you want a set of coefficients at a point or an Fourier interpolation value of FFT data see rz_coefficients and rz_convolution_cu
 *
 * This function calculates the applicable Fourier interpolation coefficient at a specific distance from a point, at a given z.
 *
 * It uses evaluating Eq (39) in:
 * Ransom, Scott M., Stephen S. Eikenberry, and John Middleditch. "Fourier techniques for very long astrophysical time-series analysis." The Astronomical Journal 124.3 (2002): 1788.
 *
 * Where: qₖ  is the variable Qk and is: ((the distance from the centre frequency) - ṙ/2)
 *        z   is the variable ṙ
 *
 * This function takes as parameters, previously calculated values.
 * These values are the values specific to the value of z only
 * They need only be calculated one per coefficient and are used as parameters
 * Making this more efficient
 *
 * This function is templated for precision can can be calculated at single or double precision
 *
 * If called as single precision
 * This function may introduce some double procession math to calculate some phase information
 * Similar double precision phase calculations are done in the evaluation of the Fresnel integral
 * This increases the range and accuracy of the single precision value at the minimum required amount double calculations
 *
 *
 * @param Qk			(rc - k ) - z/2  ( The distance of the coefficient from the reference point, scaled for z)
 * @param z			|z| ( The absolute value of z ) [ The assumption is that z != 0 ]
 * @param sq2overAbsZ		The square root of ( 2 / PI / |z| )
 * @param overSq2AbsZ		1/sqrt(|z|)
 * @param sighnZ		z/|z| The sign of z (1 or -1)
 * @param real			A pointer to the real part of the coefficient
 * @param imag			A pointer to the real part of the coefficient
 */
template<typename T, bool phaseCheck>
__host__ __device__ inline void calc_coefficient_z(T Qk, T dr, T z, T sq2overAbsZ, T overSq2AbsZ, int sighnZ, T* real, T* imag)
{
  T sin, cos;
  T Yk,Zk;
  T SZk, CZk, SYk, CYk;
  T Sk, Ck;

  if ( phaseCheck )						// This check should be evaluated at compile time
  {
    // Trig calculations templated for large Qk so phase value is calculated as a double if needed
    // Double will generally happens at very low z an approximation when |z| < 1.02e-4 x (offset)^2
    resp_sinecos_phase(Qk, dr, z, &sin, &cos);
  }
  else
  {
    resp_sinecos(Qk, dr, z, &sin, &cos);
  }

  FOLD // Fresnel calculations  .
  {
    Yk = sq2overAbsZ * Qk;
    fresnl<T, T>(Yk, &CYk, &SYk);

    Zk = sq2overAbsZ * ( Qk + z) ;
    fresnl<T, T>(Zk, &CZk, &SZk);

    Sk =  ( SZk - SYk );
    Ck =  ( CYk - CZk ) * sighnZ ;
  }

  // This is the "correct" version
  *real =  overSq2AbsZ * ( Sk * sin - Ck * cos ) ;
  *imag = -overSq2AbsZ * ( Sk * cos + Ck * sin ) ;

//  // TESTING: Double
//  *real =  rsqrt(2.0*fabs((double)z)) * ( (double)Sk * (double)sin - (double)Ck * (double)cos ) ;
//  *imag = -rsqrt(2.0*fabs((double)z)) * ( (double)Sk * (double)cos + (double)Ck * (double)sin ) ;
}

template<typename T, bool phaseCheck>
__host__ __device__ inline void calc_coefficient_z(T offset, T z, T* resReal, T* resImag)
{
  // Calculate all the "constants"
  // 6 basic fops and fabs and sqrt
  int signZ		= (z < (T)0.0) ? -1 : 1;
  T absZ		= fabs_t(z);
  T sqrtAbsZ		= sqrt_t(absZ);
  T sq2overAbsZ		= (T)SQRT2 / sqrtAbsZ;
  T overSq2AbsZ		= (T)1.0 / (T)SQRT2 / sqrtAbsZ ;
  T Qk			= offset - z / (T)2.0;			// Adjust for acceleration

  calc_coefficient_z<T, phaseCheck>(Qk, offset, z, sq2overAbsZ, overSq2AbsZ, signZ, resReal, resImag);
}

////////////////////  Coefficient - Approximation

/** Calculate Fourier interpolation value at a given distance, in r  .
 *
 * If you want a set of coefficients at a point or an correlation of FFT data see rz_coefficients and rz_convolution_cu
 *
 * This function calculates the applicable Fourier interpolation components at a specific distance from a point.
 * Where the distance is the distance a FFT bin is in from the reference point measured in bin's.
 * where bins with values below the reference point are positive, and points above negative.
 *
 * This function calculates all the "generic" values that are independent of distance for a specific z
 * This is inefficient when requiring all coefficients for a point
 * In those cases use rz_convolution_cu or rz_coefficients
 *
 * @param offset	The distance of the (real) r value from the f-fdot position, negative below the location. Measured in (FFT) bins.
 * @param real		Pointer to the real coefficient
 * @param imag		Pointer to the imaginary coefficient
 */
template<typename T>
__host__ __device__ inline void calc_coefficient_a(T offset, T z, T piR, T sinPiR, T cosPiR, T* resReal, T* resImag)
{
  T r1_abs = fabs_t(offset);
  T r1 = offset;
  T r2 = r1 * r1 ;
  T r3 = r2 * r1 ;
  T term;

  // T0 (constant) ie: Fourier interpolation
  T a0_r	= +cosPiR*sinPiR/piR;
  T a0_i	= -sinPiR*sinPiR/piR;
  if ( r1_abs < getE0lim(r1) )								// Check for close to actual bin values
  {
    a0_r = (T)1.0;
    a0_i = (T)0.0;
  }
  
  // T1 (linear) coefficient
  term		= (cosPiR-sinPiR/piR)/r2/(T)PI/(T)2.0 ;
  T a1_r	= -sinPiR * term;
  T a1_i	= -cosPiR * term;
  if ( r1_abs < getE1rLim(r1) )
  {
    a1_r	= (T)1.64493406512755329404 * r1 ;					// Liner interpolate crossing at 0
  }
  if ( r1_abs < getE1iLim(r1) )
  {
    a1_i	= (T)0.523598775598298873067 - (T)3.10062372500642122663 * r2 ;		// Quadratic interpolate intercept at Pi/6
  }

  // T2 (quadratic) coefficient
  term		= (T)0.25/(T)PI/r3*((T)3.0/(T)PI/r1*(-sinPiR/piR+cosPiR)+sinPiR);
  T a2_r	= +cosPiR*term;
  T a2_i	= -sinPiR*term;
  if ( r1_abs < getE2lim(r1) )
  {
    a2_r	= -(T)0.164493406684822643659 + (T)0.927685388563495792822 * r2 ;	// Quadratic interpolate intercept at Pi^2/60
    a2_i	=  (T)0.516751848464762894412 * r1 ;					// Liner interpolate crossing at 0
  }

  // T3 (cubic) coefficient
  // I had a look at this, I got close, but not quite there - future work?
  //T a3_r	= 0 ; //
  //T a3_i	= 0 ; // +cosPiR/(T)8.0/PI/r/r/r/r*((T)6.0/piR*((T)2.499983/piR*(-sinPiR/piR+cosPiR)+sinPiR)-cosPiR - sinPiR*sinPiR/cosPiR/(T)125.0*r/fabs_t(r) ) ;

  *resReal	= a0_r + a1_r*z + a2_r*z*z  ; //+ a3_r*z*z*z ;
  *resImag	= a0_i + a1_i*z + a2_i*z*z  ; //+ a3_i*z*z*z ;
}

/** Calculate Fourier interpolation value at a given distance, in r  .
 *
 * If you want a set of coefficients at a point or an correlation of FFT data see rz_coefficients and rz_convolution_cu
 *
 * This function calculates the applicable Fourier interpolation components at a specific distance from a point.
 * Where the distance is the distance a FFT bin is in from the reference point measured in bin's.
 * where bins with values below the reference point are positive, and points above negative.
 *
 * This function calculates all the "generic" values that are independent of distance for a specific z
 * This is inefficient when requiring all coefficients for a point
 * In those cases use rz_convolution_cu or rz_coefficients
 *
 * @param offset	The distance of the (real) r value from the f-fdot position, negative below the location. Measured in (FFT) bins.
 * @param real		Pointer to the real coefficient
 * @param imag		Pointer to the imaginary coefficient
 */
template<typename T>
__host__ __device__ inline void calc_coefficient_a(T offset, T z, T* resReal, T* resImag)
{
  T piR, sinPiR, cosPiR;

  // Basic terms
  piR = (T)PI*offset;
  sincospi_t(offset, &sinPiR, &cosPiR);		// Slightly slower but constant error relative to amplitude
  //sincos_t(piR, &sinPiR, &cosPiR);		// Slightly faster but relative accuracy drops with offset

  return calc_coefficient_a<T>(offset, z, piR, sinPiR, cosPiR, resReal, resImag);
}

////////////////////  Coefficient - Generic

/** Calculate a coefficient at a given distance, in r  .
 *
 * If you want a set of coefficients at a point or an correlation of FFT data see rz_coefficients and rz_convolution_cu
 *
 * This function calculates the applicable coefficient at a specific distance from a point.
 * These are used in the correlation to correct FFT values at a given z value and distance in r.
 * Where the distance is the distance a FFT bin is in from the reference point measured in bin's.
 * where bins with values below the reference point are positive, and points above negative.
 *
 * This function calculates all the "generic" values that are independent of distance for a specific z
 * This is inefficient when requiring all coefficients for a point
 * In those cases use rz_convolution_cu or rz_coefficients
 *
 * @param offset	The distance of the (real) r value from the f-fdot position, negative below the location. Measured in (FFT) bins.
 * @param z		The value of fdot, measured in (FFT) bins
 * @param real		Pointer to the real coefficient
 * @param imag		Pointer to the imaginary coefficient
 */
template<typename T>
__host__ __device__ void calc_coefficient(T offset, T z, T* resReal, T* resImag)
{
  T abs_z = fabs_t(z);

  if ( abs_z > getZlim(offset) )				// Calculate raw coefficient .
  {
    calc_coefficient_z<T, false>(offset, z, resReal, resImag);
  }
  else								// Calculate approximation coefficient  .
  {
    calc_coefficient_a<T>(offset, z, resReal, resImag);
  }
}

__host__ __device__ double2 calc_coefficient(double offset, double z)
{
  double2 resp;
  calc_coefficient<double>(offset, z, &resp.x, &resp.y);

  return resp;
}

__host__ __device__ float2  calc_coefficient(float  offset, float  z)
{
  float2 resp;
  calc_coefficient<float>(offset, z, &resp.x, &resp.y);

  return resp;
}

/** Calculate a coefficient at specific bin for a given reference r  .
 *
 * This function calculates the applicable coefficient at a specific distance from a point.
 * These are used in the correlation to correct FFT values at a given z value and distance in r.
 * If z is close to zero, the Fourier interpolation coefficient is given else the correlation coefficient is returned
 *
 *
 * The distance is, the distance a FFT bin is in from the reference point measured in bin's.
 * where bins with values below the reference point are negative, and points above positive.
 *
 * This function calculates all the "generic" values that are independent of distance for a specific z
 * This is inefficient when requiring all coefficients for a point
 * In those cases use rz_convolution_cu or rz_coefficients
 *
 * @param bin		The Fourier bin to be multiplied with the coefficient
 * @param z		The value of fdot, measured in (FFT) bins
 * @param real		Pointer to the real coefficient
 * @param imag		Pointer to the imaginary coefficient
 */
template<typename T>
__host__ __device__ void calc_coefficient_bin(long bin, double r, T z,  T* real, T* imag)
{
  calc_coefficient<T>( r-bin, z, real, imag );
}

////////////////////  Generate an array of coefficients

/** Calculate a set of coefficients for a give f-fdot value
 *
 * @param r			The desired fractional frequency in bins
 * @param z
 * @param kern_half_width
 * @param out
 */
template<typename T, typename outT>
__host__ __device__ void rz_coefficients(double r, T z, int kern_half_width, outT* out)
{
  outT*   resp;							// The input data, this is a complex number stored as, float2 or double2
  long    dintfreq;						// Integer part of r      - double precision
  long    start = 0;
  T	  offset;						// The distance from the centre frequency (r)
  int     numkern;						// The actual number of kernel values to use

  FOLD // Calculate the reference bin (closes integer bin to r)  .
  {
    dintfreq	= r;
    start	= dintfreq + 1 - kern_half_width ;
    offset 	= ( r - start );				// This is rc-k for the first bin
  }

  FOLD // Clamp values to usable bounds  .
  {
    numkern 	= 2 * kern_half_width;
  }

  FOLD // Calculate coefficients  .
  {
    // Calculate all the constants
    int signZ		= (z < (T)0.0) ? -1 : 1;
    T absZ		= fabs_t(z);
    T sqrtAbsZ		= sqrt_t(absZ);
    T sq2overAbsZ	= (T)SQRT2 / sqrtAbsZ;
    T overSq2AbsZ	= (T)1.0 / (T)SQRT2 / sqrtAbsZ ;
    T Qk		= offset - z / (T)2.0;			// Adjust for acceleration

    for ( int i = 0 ; i < numkern; i++, Qk--, offset-- )	// Loop over the kernel elements  .
    {
      //  Get the address of the coefficient  .
      resp	= &out[start+i];

      FOLD // Calculate coefficient  .
      {
	if ( absZ > getZlim(offset) )				// Calculate raw coefficients .
	{
	  calc_coefficient_z<T, false>(Qk, offset, z, sq2overAbsZ, overSq2AbsZ, signZ, &resp->x, &resp->y);
	}
	else							// Calculate approximation coefficients  .
	{
	  calc_coefficient_a<T>(offset, z, &resp->x, &resp->y);
	}
      }
    }
  }
}

////////////////////  Convolution

/** calculate a single point in the f-fdot plain from FFT values
 *
 * This calculation is done by direct application of a convolution
 * It convolves a number of local bins from the FFT with the relevant
 * Response value.
 *
 * It is templated for the precision of the calculation and the input data.
 * Single precision calculations use minimal double point calculation to increase accuracy
 *
 * This is done fairly efficiently, reusing some constants
 *
 * @param inputData
 * @param loR
 * @param noBins
 * @param r
 * @param z
 * @param kern_half_width
 * @param real
 * @param imag
 */
template<typename T, typename dataT>
__host__ __device__ void rz_convolution_cu(const dataT* inputData, long loR, long noBins, double r, T z, int kern_half_width, T* real, T* imag)
{
  dataT   inp;							// The input data, this is a complex number stored as, float2 or double2
  long    dintfreq;						// Integer part of r      - double precision
  long    start;						// The first bin to use
  T       offset;						// The distance from the centre frequency (r) - NOTE: This could be double, float can get ~5 decimal places for lengths of < 999
  int     numkern;						// The actual number of kernel values to use

  //*real = (T)0.0;
  //*imag = (T)0.0;

  T 	resReal 	= 0;					// Response value - real
  T 	resImag 	= 0;					// Response value - imaginary

  FOLD // Calculate the reference bin (closes integer bin to r)  .
  {
    dintfreq	= r;						// This type cast will always be the floor - unless R is negative =/
    start	= dintfreq + 1 - kern_half_width ;
    offset 	= (r - start);					// This is rc-k for the first bin
    numkern 	= 2 * kern_half_width;
  }

  FOLD // Adjust to input Data
  {
    // Adjust to start of input Data
    if ( start >= loR )
    {
      start	-= loR;						// Adjust for accessing the input FFT
    }
    else
    {
      // Start is below beginning of available data so start at available data
      numkern	-= loR - start;
      offset	= ( r - loR);					// This is rc-k for the first bin
      start	= 0;
    }

    // Adjust to end of input Data
    if ( start + numkern >= noBins )
    {
      numkern = noBins - start;
    }
  }

  FOLD // Main loop - Read input, calculate coefficients, multiply and sum results  .
  {
    // Calculate all the constants
    int signZ       = (z < (T)0.0) ? -1 : 1;
    T absZ          = fabs_t(z);
    T sqrtAbsZ      = sqrt_t(absZ);
    T sq2overAbsZ   = (T)SQRT2 / sqrtAbsZ;
    T overSq2AbsZ   = (T)1.0 / (T)SQRT2 / sqrtAbsZ ;
    T Qk            = offset - z / (T)2.0;			// Adjust for acceleration
    T realSum       = (T)0.0;
    T imagSum       = (T)0.0;

    for ( int i = 0 ; i < numkern; i++ , Qk--, offset-- )	// Loop over the kernel elements
    {
      FOLD 							//  Read the input value  .
      {
	inp	= inputData[start+i];
      }

      FOLD 							// Calculate coefficients  .
      {
	if ( absZ > getZlim(offset) )				// Calculate raw coefficients .
	{
	  calc_coefficient_z<T, false>(Qk, offset, z, sq2overAbsZ, overSq2AbsZ, signZ, &resReal, &resImag);
	}
	else							// Calculate approximation coefficients  .
	{
	  calc_coefficient_a<T>(offset, z, &resReal, &resImag);
	}
      }

      FOLD 							//  Do the multiplication and sum  accumulate  .
      {
//	*real += (resReal * inp.x - resImag * inp.y);
//	*imag += (resReal * inp.y + resImag * inp.x);

	realSum += (resReal * inp.x - resImag * inp.y);
	imagSum += (resReal * inp.y + resImag * inp.x);
      }
    }

    // Writ back to output
    *real = realSum;
    *imag = imagSum;
  }
}

/**  Uses the correlation method to do a Fourier interpolation at a number integer spaced (r) points in the f-fdot plane.
 *
 * It does the correlations manually. (i.e. no FFTs)
 * The kernels can be reused for the same value of z and fraction of r
 * Thus each thread calculates each kernel value once and uses it to calculate the value of
 * a number of integer spaced points in the r direction
 *
 * @param inputData           A pointer to the beginning of the input data
 * @param outData             A pointer to the location of the output complex numbers, this is a thread dependent array of length noBlk
 * @param loR                 The R value of the first bin in the input data
 * @param r                   The R value of the first point to do the interpolation at
 * @param z                   The Z value of the to do the interpolation at
 * @param blkWidth            The width of the blocks in bins
 * @param kern_half_width     The half width of the points to use in the interpolation
 */
template<typename T, typename dataIn, typename dataOut>
__host__ __device__ void rz_convolution_cu(const dataIn* inputData, long loR, long inStride, double r, T z, int kern_half_width, dataOut* outData, int blkWidth, int noBlk)
{
  for ( int blk = 0; blk < noBlk; blk++ )
  {
    outData[blk].x = 0;
    outData[blk].y = 0;
  }

  dataIn  inp;							// The input data, this is a complex number stored as, float2 or double2
  long    dintfreq;						// Integer part of r      - double precision
  long    start;						// The first bin to use
  T       offset;						// The distance from the centre frequency (r) - NOTE: This could be double, float can get ~5 decimal places for lengths of < 999
  int     numkern;						// The actual number of kernel values to use
  T       resReal 	= (T)0.0;				// Response value - real
  T       resImag 	= (T)0.0;				// Response value - imaginary

  FOLD 								// Calculate the reference bin (closes integer bin to r)  .
  {
    dintfreq	= r;						// TODO: Check this when r is < 0 ?????
    start	= dintfreq + 1 - kern_half_width ;
  }

  FOLD 								// Clamp values to usable bounds  .
  {
    numkern	= 2 * kern_half_width;
    offset	= ( r - start);					// This is rc-k for the first bin
  }

  FOLD 								// Adjust for FFT  .
  {
    // Adjust to FFT
    start -= loR;						// Adjust for accessing the input FFT
  }

  FOLD // Main loop - Read input, calculate coefficients, multiply and sum results  .
  {
    // Calculate all the constants
    int signZ		= (z < (T)0.0) ? -1 : 1;
    T absZ		= fabs_t(z);
    T sqrtAbsZ		= sqrt_t(absZ);
    T sq2overAbsZ	= (T)SQRT2 / sqrtAbsZ;
    T overSq2AbsZ	= (T)1.0 / (T)SQRT2 / sqrtAbsZ ;
    T Qk		= offset - z / (T)2.0;			// Adjust for acceleration

    for ( int i = 0 ; i < numkern; i++, Qk--, offset--)		// Loop over the kernel elements
    {

      FOLD 							// Calculate coefficient  .
      {
	if ( fabs_t(z) > getZlim(offset) )			// Calculate raw coefficients .
	{
	  calc_coefficient_z<T, false>(Qk, offset, z, sq2overAbsZ, overSq2AbsZ, signZ, &resReal, &resImag);
	}
	else							// Calculate approximation coefficients  .
	{
	  calc_coefficient_a<T>(offset, z, &resReal, &resImag);
	}
      }

      // Use the coefficient on each input value with the same fractional part

      for ( int blk = 0; blk < noBlk; blk++ )
      {
	FOLD // Clamp values to usable bounds  .
	{
	  int idx = start+i+blk*blkWidth;

	  if ( idx >= 0 && idx < inStride )
	  {
	    FOLD //  Read the input value  .
	    {
	      inp	= inputData[idx];
	    }

	    FOLD //  Do the multiplication  .
	    {
	      outData[blk].x += (resReal * inp.x - resImag * inp.y);
	      outData[blk].y += (resReal * inp.y + resImag * inp.x);
	    }
	  }
	}
      }
    }
  }
}


#ifdef WITH_OPT_BLK_SHF

/**  Uses the correlation method to do a Fourier interpolation at a number integer spaced (r) points in the f-fdot plane.
 *
 * It does the correlations manually. (i.e. no FFTs)
 * The kernels can be reused for the same value of z and fraction of r
 * Thus each thread calculates each kernel value once and uses it to calculate the value of
 * a number of integer spaced points in the r direction
 *
 * @param inputData           A pointer to the beginning of the input data
 * @param outData             A pointer to the location of the output complex numbers, this is a thread dependent array of length noBlk
 * @param loR                 The R value of the first bin in the input data
 * @param r                   The R value of the first point to do the interpolation at
 * @param z                   The Z value of the to do the interpolation at
 * @param blkWidth            The width of the blocks in bins
 * @param kern_half_width     The half width of the points to use in the interpolation
 */
template<int noColumns>
__host__ __device__ void rz_convolution_sfl(float2* inputData, const long loR, const long inStride, const double r, const float z, const int kern_half_width, float2* outData, const int colWidth, const int ic, const int cIdx)
{
  long    dintfreq;						// Integer part of r      - double precision
  long    start;						// The first bin to use
  float   offset;						// The distance from the centre frequency (r) - NOTE: This could be double, float can get ~5 decimal places for lengths of < 999
  int     numkern;						// The actual number of kernel values to use
  float   resReal;						// Response value - real
  float   resImag;						// Response value - imaginary

  FOLD 								// Calculate the reference bin (closes integer bin to r)  .
  {
    dintfreq	= r;						// TODO: Check this when r is < 0 ?????
    start	= dintfreq + 1 - kern_half_width ;
  }

  FOLD 								// Clamp values to usable bounds  .
  {
    numkern	= 2 * kern_half_width;
    offset	= ( r - cIdx - start);				// This is rc-k for the first bin
  }

  FOLD 								// Adjust for FFT  .
  {
    // Adjust to FFT
    start -= loR;						// Adjust for accessing the input FFT
  }

  FOLD // Zero the output
  {
    outData->x = 0.0f;
    outData->y = 0.0f;
  }

  inputData = &inputData[start+(cIdx)*colWidth];

  FOLD // Main loop - Read input, calculate coefficients, multiply and sum results  .
  {
    // Calculate all the constants
    int signZ		= (z < (float)0.0) ? -1 : 1;
    float absZ		= fabs_t(z);
    float sqrtAbsZ	= sqrt_t(absZ);
    float sq2overAbsZ	= (float)SQRT2 / sqrtAbsZ;
    float overSq2AbsZ	= (float)1.0 / (float)SQRT2 / sqrtAbsZ ;
    float Qk		= offset - z / (float)2.0;		// Adjust for acceleration

    for ( int i = 0 ; i < numkern; i+=noColumns, Qk-=noColumns, offset-=noColumns)		// Loop over the kernel elements
    {
      FOLD 							// Calculate coefficient  .
      {
	//calc_coefficient<float>(offset, z, &resReal, &resImag);
	if ( fabs_t(z) > getZlim(offset) )			// Calculate raw coefficients .
	{
	  calc_coefficient_z<float, false>(Qk, offset, z, sq2overAbsZ, overSq2AbsZ, signZ, &resReal, &resImag);
	}
	else							// Calculate approximation coefficients  .
	{
	  calc_coefficient_a<float>(offset, z, &resReal, &resImag);
	}
      }

      FOLD 							//  Do the multiplication and sum  accumulate  .
      {
	for( int idx = 0; idx < noColumns; idx++)
	{
	  // TODO: May have to do an end condition check here?

	  // Read input - These reads are generally coalesced
	  // I have found they are highly cached, so much so that no manual caching or sharing with shuffle is needed!
	  //float2 inp = inputData[start + i + idx + (cIdx)*colWidth];
	  float2 inp = inputData[i + idx];

#ifdef  __CUDA_ARCH__
	  float resCRea_c = __shfl(resReal, idx, noColumns );
	  float resImag_c = __shfl(resImag, idx, noColumns );
	  outData->x += (resCRea_c * inp.x - resImag_c * inp.y);
	  outData->y += (resCRea_c * inp.y + resImag_c * inp.x);
#else
	  //	  float resCRea_c;
	  //	  float resImag_c;
	  //
	  //	  FOLD 							// Calculate coefficient  .
	  //	  {
	  //	    int adjust = cIdx-idx; // TODO: this needs to be checked, sigh change?
	  //	    if ( fabs_t(z) > getZlim(offset) )			// Calculate raw coefficients .
	  //	    {
	  //	      calc_coefficient_z<float, false>(Qk+adjust, offset+adjust, z, sq2overAbsZ, overSq2AbsZ, signZ, &resCRea_c, &resImag_c);
	  //	    }
	  //	    else							// Calculate approximation coefficients  .
	  //	    {
	  //	      calc_coefficient_a<float>(offset+adjust, z, &resCRea_c, &resImag_c);
	  //	    }
	  //	  }
//	  outData->x += (resCRea_c * inp.x - resImag_c * inp.y);
//	  outData->y += (resCRea_c * inp.y + resImag_c * inp.x);
#endif

	}
      }
    }
  }
}

//template<int noColumns>
__global__ void ffdotPlnByShfl_ker(float* powers, float2* fft, int noHarms, int harmWidth, double firstR, double firstZ, double zSZ, double rSZ, int noOffsets, int noR, int noZ, int colWidth, int iStride, int oStride, optLocInt_t loR, optLocFloat_t norm, optLocInt_t hw, uint flags, int noColumns)
{
  const int tx = blockIdx.x * blockDim.x + threadIdx.x;
  const int ty = blockIdx.y * blockDim.y + threadIdx.y;

  const int	hIdx	= tx / harmWidth;
  const int	hrm	= hIdx+1;
  const int	bx	= tx % harmWidth;
  const int	iy	= ty;

  // Adjust for harmonic
  colWidth *= hrm;

<<<<<<< HEAD
// //DBG Put back
//  FOLD // Check for a better width  .
//  {
//    int width	= colWidth*noColumns;
//    while ( noColumns < MAX_OPT_SFL_NO && !(width&(noColumns*2-1)) && !(noOffsets&1) )
=======
 //DBG Put back
  FOLD // Check for a better width  .
  {
    int width	= colWidth*noColumns;
    while ( noColumns < MAX_OPT_SFL_NO && !(width&(noColumns*2-1)) && !(noOffsets&1) )
    {
      noOffsets = noOffsets>>1;
      noColumns = noColumns<<1;
      colWidth = colWidth>>1;
    }
//    if ( bx == 0 && iy == 0 )
>>>>>>> 68b92d67
//    {
//      printf("Harm: %2i  noCol: %2i colWdth: %3i  noX: %4i  noX: %4i \n", hrm, noColumns, colWidth, noOffsets, noOffsets*noColumns);
//    }
  }

  // Calculate cooperative specific values
  const int	ic	= bx / noColumns;			// The cooperative number (ie similar offset)
  const int	cIdx	= bx % noColumns;			// The index in the cooperative

  //if ( ic < noOffsets )						// Threads are padded to ensure harmonics are in a single block, this check excludes these "extra" threads
  {
    int halfW;

    double	r	= (firstR + ic/(double)(noR-1) * rSZ );
    double	z	= (firstZ - iy/(double)(noZ-1) * zSZ );
    if (noZ == 1)
      z = firstZ;
    r *= hrm;
    z *= hrm;

    FOLD // Determine half width
    {
      halfW = getHw<float>(z, hw.val[hIdx]);
    }

    float2 point;
    point.x = 0.0f;
    point.y = 0.0f;

    //rz_convolution_sfl<noColumns>(&fft[iStride*hIdx], loR.val[hIdx], iStride, r, z, halfW, &point, colWidth, ic, cIdx);

    long    dintfreq;						// Integer part of r      - double precision
    long    start;						// The first bin to use
    float   offset;						// The distance from the centre frequency (r) - NOTE: This could be double, float can get ~5 decimal places for lengths of < 999
    int     numkern;						// The actual number of kernel values to use
    float   resReal;						// Response value - real
    float   resImag;						// Response value - imaginary

    FOLD 								// Calculate the reference bin (closes integer bin to r)  .
    {
      dintfreq	= r;						// TODO: Check this when r is < 0 ?????
      start	= dintfreq + 1 - halfW ;
    }

    FOLD 								// Clamp values to usable bounds  .
    {
      numkern	= 2 * halfW;
      offset	= ( r - cIdx - start);				// This is rc-k for the first bin
    }

    FOLD 								// Adjust for FFT  .
    {
      // Adjust to FFT
      start -= loR.val[hIdx];					// Adjust for accessing the input FFT
    }

    FOLD // Main loop - Read input, calculate coefficients, multiply and sum results  .
    {
      // Calculate all the constants
      int signZ		= (z < (float)0.0) ? -1 : 1;
      float absZ		= fabs_t(z);
      float sqrtAbsZ	= sqrt_t(absZ);
      float sq2overAbsZ	= (float)SQRT2 / sqrtAbsZ;
      float overSq2AbsZ	= (float)1.0 / (float)SQRT2 / sqrtAbsZ ;
      float Qk		= offset - z / (float)2.0;		// Adjust for acceleration

      for ( int i = 0 ; i < numkern; i+=noColumns, Qk-=noColumns, offset-=noColumns)	// Loop over the kernel elements
      {
	FOLD 							// Calculate coefficient  .
	{
	  if ( fabs_t(z) > getZlim(offset) )			// Calculate raw coefficients .
	  {
	    calc_coefficient_z<float, false>(Qk, offset, z, sq2overAbsZ, overSq2AbsZ, signZ, &resReal, &resImag);
	  }
	  else							// Calculate approximation coefficients  .
	  {
	    calc_coefficient_a<float>(offset, z, &resReal, &resImag);
	  }
	}

	FOLD 							//  Do the multiplication and sum  accumulate  .
	{
	  for( int idx = 0; idx < noColumns; idx++)
	  {
	    // TODO: May have to do an end condition check here?

	    // Read input - These reads are generally coalesced
	    // I have found they are highly cached, so much so that no manual caching or sharing with shuffle is needed!
	    float2 inp = fft[iStride*hIdx + start + i + idx + (cIdx)*colWidth];

	    float resCRea_c = __shfl(resReal, idx, noColumns );
	    float resImag_c = __shfl(resImag, idx, noColumns );

	    point.x += (resCRea_c * inp.x - resImag_c * inp.y);
	    point.y += (resCRea_c * inp.y + resImag_c * inp.x);
	  }
	}
      }
    }

    FOLD // Write values back to memory
    {
      if ( ic < noOffsets )						// Threads are padded to ensure harmonics are in a single block, this check excludes these "extra" threads
      {
	int ix = cIdx * noOffsets + ic ;

	if ( flags & (uint)(FLAG_HAMRS ) )
	{
	  // Write per harming values
	  if ( flags & (uint)(FLAG_CMPLX) )
	  {
	    ((float2*)powers)[iy*oStride + ix*noHarms + hIdx ] = point;
	  }
	  else
	  {
	    powers[iy*oStride + ix*noHarms + hIdx ] = POWERF(point);
	  }
	}
	else
	{
	  // Accumulate harmonic to total sum
	  // This has a thread per harmonics so have to use atomic add
	  atomicAdd(&(powers[iy*oStride + ix]), POWERF(point));
	}
      }
    }
  }
}

#endif

#ifdef WITH_OPT_BLK_HRM

/** Plane generation, blocked, point per ff point per harmonic
 *
 * @param pln
 * @param stream
 */
template<typename T, int noBlk>
__global__ void ffdotPlnByBlk_ker3(float* powers, float2* fft, int noHarms, int harmWidth, double firstR, double firstZ, double zSZ, double rSZ, int blkDimX, int noR, int noZ, int blkWidth, int iStride, int oStride, optLocInt_t loR, optLocFloat_t norm, optLocInt_t hw, uint flags)
{
  const int tx = blockIdx.x * blockDim.x + threadIdx.x;
  const int ty = blockIdx.y * blockDim.y + threadIdx.y;

  const int	hIdx	= tx / harmWidth;
  const int	bx	= tx % harmWidth;
  const int	iy	= ty;

  if ( bx < blkDimX && iy < noZ)
  {
    int hrm = hIdx+1;

    double	r	= (firstR + bx/(double)(noR-1) * rSZ );
    double	z	= (firstZ - iy/(double)(noZ-1) * zSZ );
    if (noZ == 1)
      z = firstZ;

    r *= hrm;
    z *= hrm;
    blkWidth *= hrm;

    float2      ans[noBlk];
    int halfW;

    int width = (noR - 1 - bx)/blkDimX+1;

    FOLD
    {
      FOLD // Determine half width
      {
	halfW = getHw<T>(z, hw.val[hIdx]);
      }

      FOLD // Calculate complex value, using direct application of the convolution
      {
	rz_convolution_cu<T, float2, float2>(&fft[iStride*hIdx], loR.val[hIdx], iStride, r, z, halfW, ans, blkWidth, width);
      }
    }

    FOLD // Write values back to memory
    {
      for( int blk = 0; blk < width; blk++ )
      {
	int ix = blk*blkDimX + bx;
	if ( ix < noR )
	{
	  if ( flags & (uint)(FLAG_HAMRS ) )
	  {
	    // Write per harming values
	    if ( flags & (uint)(FLAG_CMPLX) )
	    {
	      ((float2*)powers)[iy*oStride + ix*noHarms + hIdx ] = ans[blk];
	    }
	    else
	      powers[iy*oStride + ix*noHarms + hIdx ] = POWERF(ans[blk]);
	  }
	  else
	  {
	    // Accumulate harmonic to total sum
	    // This has a thread per harmonics so have to use atomic add
	    atomicAdd(&(powers[iy*oStride + ix]), POWERF(ans[blk]));
	  }
	}
      }
    }
  }
}
#endif

////////////////////  DBG

// DBG - Testing function
template<typename T>
__global__ void k_fresnlin(kerStruct inf)
{
  T v[DEVIS][3];

  T start	= inf.fList[0];
  T end		= inf.fList[1];
  T off2	= (end-start)/(float)inf.reps/(float)REPS;

  for ( int i = 0 ; i < inf.reps; ++i)
  {
    float off	= start + i/(float)inf.reps*(end-start);

    for ( int ii = 0; ii < REPS; ++ii )
    {
      off += off2;
#pragma unroll
      for ( int x = 0; x < DEVIS; x++ )
      {
	fresnl<T, T>(off + (T)0.00000001*x, &v[x][0], &v[x][1]);
	v[x][2] += v[x][0] + v[x][1];
      }
    }
  }

  if ( threadIdx.y * blockDim.x + threadIdx.x > 1024 )
  {
#pragma unroll
    for ( int x = 0; x < DEVIS; x++ )
    {
      printf("%f %f %f - ", v[x][0], v[x][1], v[x][2] );
    }
    printf("\n");
  }
}

template<typename T, typename T2>
__global__ void k_fresnEval(T* input, T2* output )
{
  const int bid = blockIdx.y  * gridDim.x  + blockIdx.x;		/// Block ID (flat index)
  const int tid = threadIdx.y * blockDim.x + threadIdx.x;		/// Thread ID in block (flat index)
  const int gid = bid * blockDim.x* blockDim.y + tid;			/// Grid ID (flat index)

  T v = input[gid];
  T2 res;

  fresnl<T, T>(v, &res.x, &res.y);

  output[gid] = res;
}

//__global__ void k_fresnEval_d(double* input, double2* output )
//{
//  const int bid = blockIdx.y  * gridDim.x  + blockIdx.x;        	/// Block ID (flat index)
//  const int tid = threadIdx.y * blockDim.x + threadIdx.x;       	/// Thread ID in block (flat index)
//  const int gid = bid * blockDim.x* blockDim.y + tid;			/// Grid ID (flat index)
//
//  double v = input[gid];
//  double2 res;
//
//  fresnl<double, double>(v, &res.x, &res.y);
//
//  output[gid] = res;
//}

// DBG - Testing function
template<typename T>
__global__ void k_finterpin(kerStruct inf)
{
  T v[DEVIS][3];

  T start	= inf.fList[0];
  T end		= inf.fList[1];
  T off2	= (end-start)/(float)inf.reps/(float)REPS;

  for ( int i = 0 ; i < inf.reps; ++i)
  {
    float off	= start + i/(float)inf.reps*(end-start);

    for ( int ii = 0; ii < REPS; ++ii )
    {
      off += off2;
#pragma unroll
      for ( int x = 0; x < DEVIS; x++ )
      {
	calc_coefficient_r<T>( off + (T)0.00000001*x, &v[x][0], &v[x][1] );
	v[x][2] += v[x][0] + v[x][1];
      }
    }
  }

  if ( threadIdx.y * blockDim.x + threadIdx.x > 1024 )
  {
#pragma unroll
    for ( int x = 0; x < DEVIS; x++ )
    {
      printf("%f %f %f - ", v[x][0], v[x][1], v[x][2] );
    }
    printf("\n");
  }
}

template<typename T, typename T2>
__global__ void k_finterpEval(T* input, T2* output )
{
  const int bid = blockIdx.y  * gridDim.x  + blockIdx.x;        	/// Block ID (flat index)
  const int tid = threadIdx.y * blockDim.x + threadIdx.x;       	/// Thread ID in block (flat index)
  const int gid = bid * blockDim.x* blockDim.y + tid;			/// Grid ID (flat index)

  T v = input[gid];
  T2 res;

  calc_coefficient_r<T>(v, &res.x, &res.y);

  output[gid] = res;
}

// DBG - Testing function
template<typename T>
__global__ void k_responsein(kerStruct inf)
{
  T v[DEVIS][3];

  // Standard case - single precision no phase
  T off	= inf.fList[0];
  T z	= inf.fList[1];

  for ( int i = 0 ; i < inf.reps; ++i)
  {
    for ( int ii = 0; ii < REPS; ++ii )
    {
#pragma unroll
      for ( int x = 0; x < DEVIS; x++ )
      {
	calc_coefficient<T>(off+ (T)0.00000001*x, z, &v[x][0], &v[x][1]) ;
	v[x][2] += v[x][0] + v[x][1];
      }
    }
  }

  if ( threadIdx.y * blockDim.x + threadIdx.x > 1024 )
  {
#pragma unroll
    for ( int x = 0; x < DEVIS; x++ )
    {
      printf("%f %f %f - ", v[x][0], v[x][1], v[x][2] );
    }
    printf("\n");
  }
}

// DBG Templates
template __global__ void k_fresnlin<float>(kerStruct inf);
template __global__ void k_fresnlin<double>(kerStruct inf);
template __global__ void k_responsein<float>(kerStruct inf);
template __global__ void k_responsein<double>(kerStruct inf);

template __global__ void k_fresnEval<float , float2 >(float* input,  float2* output  );
template __global__ void k_fresnEval<double, double2>(double* input, double2* output );


template __global__ void k_finterpEval<float , float2 >(float*  input, float2*  output );
template __global__ void k_finterpEval<double, double2>(double* input, double2* output );
template __global__ void k_finterpin<float >(kerStruct inf);
template __global__ void k_finterpin<double>(kerStruct inf);

//////////////////// Templates

template void fresnl<float,  float>  (float  xxa, float*  cc, float*  ss);
template void fresnl<float,  double> (double xxa, float*  cc, float*  ss);
template void fresnl<double, double> (double xxa, double* cc, double* ss);

////////////////////

template void calc_coefficient<float> (float  offset, float  z,  float*  real, float*  imag);
template void calc_coefficient<double>(double offset, double z,  double* real, double* imag);

template void calc_coefficient_bin<float> (long bin, double r, float  z,  float*  real, float*  imag);
template void calc_coefficient_bin<double>(long bin, double r, double z,  double* real, double* imag);


template void calc_coefficient_r<float >(float  dist, float  sinsinPI, float  sincosPI, float*  real, float*  imag);
template void calc_coefficient_r<double>(double dist, double sinsinPI, double sincosPI, double* real, double* imag);

template void calc_coefficient_r<float >(float  offset, float*  real, float*  imag);
template void calc_coefficient_r<double>(double offset, double* real, double* imag);


//template void calc_coefficient_z<float,  true >(float  Qk, float  dr, float  z, float  sq2overAbsZ, float  overSq2AbsZ, int sighnZ, float*  real, float*  imag);
//template void calc_coefficient_z<float,  false>(float  Qk, float  dr, float  z, float  sq2overAbsZ, float  overSq2AbsZ, int sighnZ, float*  real, float*  imag);
//template void calc_coefficient_z<double, true >(double Qk, double dr, double z, double sq2overAbsZ, double overSq2AbsZ, int sighnZ, double* real, double* imag);
//template void calc_coefficient_z<double, false>(double Qk, double dr, double z, double sq2overAbsZ, double overSq2AbsZ, int sighnZ, double* real, double* imag);

template void calc_coefficient_z<float,  true >(float  offset, float  z, float*  real, float*  imag);
template void calc_coefficient_z<float,  false>(float  offset, float  z, float*  real, float*  imag);
template void calc_coefficient_z<double, true >(double offset, double z, double* real, double* imag);
template void calc_coefficient_z<double, false>(double offset, double z, double* real, double* imag);

template inline void calc_coefficient_z<float,  false>(float Qk, float dr, float z, float sq2overAbsZ, float overSq2AbsZ, int sighnZ, float* real, float* imag);


template void calc_coefficient_a<float >(float  offset, float  z, float*  real, float*  imag);
template void calc_coefficient_a<double>(double offset, double z, double* real, double* imag);


template void rz_coefficients<double, double2>(double r, double z, int kern_half_width, double2* out);
template void rz_coefficients<float,  float2> (double r, float  z, int kern_half_width, float2*  out);

////////////////////


//#ifdef WITH_OPT_BLK_SHF
template void rz_convolution_sfl<1 >(float2* inputData, const long loR, const long inStride, const double r, const float z, const int kern_half_width, float2* outData, const int colWidth, const int ic, const int cIdx);
template void rz_convolution_sfl<2 >(float2* inputData, const long loR, const long inStride, const double r, const float z, const int kern_half_width, float2* outData, const int colWidth, const int ic, const int cIdx);
template void rz_convolution_sfl<4 >(float2* inputData, const long loR, const long inStride, const double r, const float z, const int kern_half_width, float2* outData, const int colWidth, const int ic, const int cIdx);
template void rz_convolution_sfl<8 >(float2* inputData, const long loR, const long inStride, const double r, const float z, const int kern_half_width, float2* outData, const int colWidth, const int ic, const int cIdx);
template void rz_convolution_sfl<16>(float2* inputData, const long loR, const long inStride, const double r, const float z, const int kern_half_width, float2* outData, const int colWidth, const int ic, const int cIdx);
template void rz_convolution_sfl<32>(float2* inputData, const long loR, const long inStride, const double r, const float z, const int kern_half_width, float2* outData, const int colWidth, const int ic, const int cIdx);
//#endif

//template void ffdotPlnByShfl_ker(float* powers, float2* fft, int noHarms, int harmWidth, double firstR, double firstZ, double zSZ, double rSZ, int noOffsets, int noR, int noZ, int colWidth, int iStride, int oStride, optLocInt_t loR, optLocFloat_t norm, optLocInt_t hw, uint flags, int noColumns);

//template void ffdotPlnByShfl_ker<1 >(float* powers, float2* fft, int noHarms, int harmWidth, double firstR, double firstZ, double zSZ, double rSZ, int noOffsets, int noR, int noZ, int colWidth, int iStride, int oStride, optLocInt_t loR, optLocFloat_t norm, optLocInt_t hw, uint flags); //, int noColumns)
//template void ffdotPlnByShfl_ker<2 >(float* powers, float2* fft, int noHarms, int harmWidth, double firstR, double firstZ, double zSZ, double rSZ, int noOffsets, int noR, int noZ, int colWidth, int iStride, int oStride, optLocInt_t loR, optLocFloat_t norm, optLocInt_t hw, uint flags);
//template void ffdotPlnByShfl_ker<4 >(float* powers, float2* fft, int noHarms, int harmWidth, double firstR, double firstZ, double zSZ, double rSZ, int noOffsets, int noR, int noZ, int colWidth, int iStride, int oStride, optLocInt_t loR, optLocFloat_t norm, optLocInt_t hw, uint flags);
//template void ffdotPlnByShfl_ker<8 >(float* powers, float2* fft, int noHarms, int harmWidth, double firstR, double firstZ, double zSZ, double rSZ, int noOffsets, int noR, int noZ, int colWidth, int iStride, int oStride, optLocInt_t loR, optLocFloat_t norm, optLocInt_t hw, uint flags);
//template void ffdotPlnByShfl_ker<16>(float* powers, float2* fft, int noHarms, int harmWidth, double firstR, double firstZ, double zSZ, double rSZ, int noOffsets, int noR, int noZ, int colWidth, int iStride, int oStride, optLocInt_t loR, optLocFloat_t norm, optLocInt_t hw, uint flags);
//template void ffdotPlnByShfl_ker<32>(float* powers, float2* fft, int noHarms, int harmWidth, double firstR, double firstZ, double zSZ, double rSZ, int noOffsets, int noR, int noZ, int colWidth, int iStride, int oStride, optLocInt_t loR, optLocFloat_t norm, optLocInt_t hw, uint flags);


template __global__ void ffdotPlnByBlk_ker3<float, 1 >(float* powers, float2* fft, int noHarms, int harmWidth, double firstR, double firstZ, double zSZ, double rSZ, int blkDimX, int noR, int noZ, int blkWidth, int iStride, int oStride, optLocInt_t loR, optLocFloat_t norm, optLocInt_t hw, uint flags);
template __global__ void ffdotPlnByBlk_ker3<float, 2 >(float* powers, float2* fft, int noHarms, int harmWidth, double firstR, double firstZ, double zSZ, double rSZ, int blkDimX, int noR, int noZ, int blkWidth, int iStride, int oStride, optLocInt_t loR, optLocFloat_t norm, optLocInt_t hw, uint flags);
template __global__ void ffdotPlnByBlk_ker3<float, 3 >(float* powers, float2* fft, int noHarms, int harmWidth, double firstR, double firstZ, double zSZ, double rSZ, int blkDimX, int noR, int noZ, int blkWidth, int iStride, int oStride, optLocInt_t loR, optLocFloat_t norm, optLocInt_t hw, uint flags);
template __global__ void ffdotPlnByBlk_ker3<float, 4 >(float* powers, float2* fft, int noHarms, int harmWidth, double firstR, double firstZ, double zSZ, double rSZ, int blkDimX, int noR, int noZ, int blkWidth, int iStride, int oStride, optLocInt_t loR, optLocFloat_t norm, optLocInt_t hw, uint flags);
template __global__ void ffdotPlnByBlk_ker3<float, 5 >(float* powers, float2* fft, int noHarms, int harmWidth, double firstR, double firstZ, double zSZ, double rSZ, int blkDimX, int noR, int noZ, int blkWidth, int iStride, int oStride, optLocInt_t loR, optLocFloat_t norm, optLocInt_t hw, uint flags);
template __global__ void ffdotPlnByBlk_ker3<float, 6 >(float* powers, float2* fft, int noHarms, int harmWidth, double firstR, double firstZ, double zSZ, double rSZ, int blkDimX, int noR, int noZ, int blkWidth, int iStride, int oStride, optLocInt_t loR, optLocFloat_t norm, optLocInt_t hw, uint flags);
template __global__ void ffdotPlnByBlk_ker3<float, 7 >(float* powers, float2* fft, int noHarms, int harmWidth, double firstR, double firstZ, double zSZ, double rSZ, int blkDimX, int noR, int noZ, int blkWidth, int iStride, int oStride, optLocInt_t loR, optLocFloat_t norm, optLocInt_t hw, uint flags);
template __global__ void ffdotPlnByBlk_ker3<float, 8 >(float* powers, float2* fft, int noHarms, int harmWidth, double firstR, double firstZ, double zSZ, double rSZ, int blkDimX, int noR, int noZ, int blkWidth, int iStride, int oStride, optLocInt_t loR, optLocFloat_t norm, optLocInt_t hw, uint flags);
template __global__ void ffdotPlnByBlk_ker3<float, 9 >(float* powers, float2* fft, int noHarms, int harmWidth, double firstR, double firstZ, double zSZ, double rSZ, int blkDimX, int noR, int noZ, int blkWidth, int iStride, int oStride, optLocInt_t loR, optLocFloat_t norm, optLocInt_t hw, uint flags);
template __global__ void ffdotPlnByBlk_ker3<float, 10>(float* powers, float2* fft, int noHarms, int harmWidth, double firstR, double firstZ, double zSZ, double rSZ, int blkDimX, int noR, int noZ, int blkWidth, int iStride, int oStride, optLocInt_t loR, optLocFloat_t norm, optLocInt_t hw, uint flags);
template __global__ void ffdotPlnByBlk_ker3<float, 11>(float* powers, float2* fft, int noHarms, int harmWidth, double firstR, double firstZ, double zSZ, double rSZ, int blkDimX, int noR, int noZ, int blkWidth, int iStride, int oStride, optLocInt_t loR, optLocFloat_t norm, optLocInt_t hw, uint flags);
template __global__ void ffdotPlnByBlk_ker3<float, 12>(float* powers, float2* fft, int noHarms, int harmWidth, double firstR, double firstZ, double zSZ, double rSZ, int blkDimX, int noR, int noZ, int blkWidth, int iStride, int oStride, optLocInt_t loR, optLocFloat_t norm, optLocInt_t hw, uint flags);
template __global__ void ffdotPlnByBlk_ker3<float, 13>(float* powers, float2* fft, int noHarms, int harmWidth, double firstR, double firstZ, double zSZ, double rSZ, int blkDimX, int noR, int noZ, int blkWidth, int iStride, int oStride, optLocInt_t loR, optLocFloat_t norm, optLocInt_t hw, uint flags);
template __global__ void ffdotPlnByBlk_ker3<float, 14>(float* powers, float2* fft, int noHarms, int harmWidth, double firstR, double firstZ, double zSZ, double rSZ, int blkDimX, int noR, int noZ, int blkWidth, int iStride, int oStride, optLocInt_t loR, optLocFloat_t norm, optLocInt_t hw, uint flags);
template __global__ void ffdotPlnByBlk_ker3<float, 15>(float* powers, float2* fft, int noHarms, int harmWidth, double firstR, double firstZ, double zSZ, double rSZ, int blkDimX, int noR, int noZ, int blkWidth, int iStride, int oStride, optLocInt_t loR, optLocFloat_t norm, optLocInt_t hw, uint flags);
template __global__ void ffdotPlnByBlk_ker3<float, 16>(float* powers, float2* fft, int noHarms, int harmWidth, double firstR, double firstZ, double zSZ, double rSZ, int blkDimX, int noR, int noZ, int blkWidth, int iStride, int oStride, optLocInt_t loR, optLocFloat_t norm, optLocInt_t hw, uint flags);



template void rz_convolution_cu<float,  float2> (const float2*  inputData, long loR, long noBins, double r, float  z, int kern_half_width, float*  real, float*  imag);
//template void rz_convolution_cu<float,  double2>(const double2* inputData, long loR, long noBins, double r, float  z, int kern_half_width, float*  real, float*  imag);
template void rz_convolution_cu<double, float2> (const float2*  inputData, long loR, long noBins, double r, double z, int kern_half_width, double* real, double* imag);
//template void rz_convolution_cu<double, double2>(const double2* inputData, long loR, long noBins, double r, double z, int kern_half_width, double* real, double* imag);



template void rz_convolution_cu<float,  float2, float2> (const float2* inputData, long loR, long inStride, double r, float  z, int kern_half_width, float2* outData, int blkWidth, int noBlk);
template void rz_convolution_cu<double, float2, float2> (const float2* inputData, long loR, long inStride, double r, double z, int kern_half_width, float2* outData, int blkWidth, int noBlk);


////////////////////<|MERGE_RESOLUTION|>--- conflicted
+++ resolved
@@ -1153,25 +1153,11 @@
   // Adjust for harmonic
   colWidth *= hrm;
 
-<<<<<<< HEAD
 // //DBG Put back
 //  FOLD // Check for a better width  .
 //  {
 //    int width	= colWidth*noColumns;
 //    while ( noColumns < MAX_OPT_SFL_NO && !(width&(noColumns*2-1)) && !(noOffsets&1) )
-=======
- //DBG Put back
-  FOLD // Check for a better width  .
-  {
-    int width	= colWidth*noColumns;
-    while ( noColumns < MAX_OPT_SFL_NO && !(width&(noColumns*2-1)) && !(noOffsets&1) )
-    {
-      noOffsets = noOffsets>>1;
-      noColumns = noColumns<<1;
-      colWidth = colWidth>>1;
-    }
-//    if ( bx == 0 && iy == 0 )
->>>>>>> 68b92d67
 //    {
 //      printf("Harm: %2i  noCol: %2i colWdth: %3i  noX: %4i  noX: %4i \n", hrm, noColumns, colWidth, noOffsets, noOffsets*noColumns);
 //    }
