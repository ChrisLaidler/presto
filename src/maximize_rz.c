--- conflicted
+++ resolved
@@ -1075,11 +1075,7 @@
          // Plot swarm
          if(swrm)
          {
-<<<<<<< HEAD
            //system("python ~/bin/pltSwrm2.py");
-=======
-           system("python ~/bin/bin/pltSwrm2.py");
->>>>>>> c067618e
          }
        }
      }
