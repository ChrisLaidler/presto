#ifndef _ACECEL_H
#define _ACECEL_H

#include <glib.h>
#include "presto.h"
#include "accelsearch_cmd.h"

// ACCEL_USELEN must be less than 65536 since we
// use unsigned short ints to index our arrays...
//
// #define ACCEL_USELEN 32000 // This works up to zmax=300 to use 32K FFTs
// #define ACCEL_USELEN 15660 // This works up to zmax=300 to use 16K FFTs
//   The following is probably the best bet for general use given
//   current speeds of FFTs.  However, if you only need to search up
//   to zmax < 100, dropping to 4K FFTs is a few percent faster.  SMR 131110
#define ACCEL_USELEN 7470	// This works up to zmax=300 to use 8K FFTs
// #define ACCEL_USELEN 7960	// This works up to zmax=100 to use 8K FFTs
// #define ACCEL_USELEN 3850	// This works up to zmax=100 to use 4K FFTs
// #define ACCEL_USELEN 1820	// This works up to zmax=100 to use 2K FFTs

#undef  ACCEL_USELEN
<<<<<<< HEAD
#define ACCEL_USELEN	8094			// Added by run time script for 8K FFT's at a ZMAZ of 25
=======
#define ACCEL_USELEN	7966			// Added by run time script for 8K FFT's at a ZMAZ of 100
>>>>>>> f3cc532f

#undef FOLD
#undef FOUT
#undef Fout

#define   FOLD  if (1)                   /// A simple marker used for folding blocks of code in NSIGHT
#define   Fout  if (0)                   /// A simple marker used for folding blocks of code in NSIGHT
#define   FOUT  if (0)

/* Stepsize in Fourier Freq */
#define ACCEL_NUMBETWEEN 2
/* Stepsize in Fourier Freq */
#define ACCEL_DR  0.5
/* Reciprocal of ACCEL_DR */
#define ACCEL_RDR 2
/* Stepsize in Fourier F-dot */
#define ACCEL_DZ  2
/* Reciprocal of ACCEL_DZ */
#define ACCEL_RDZ 0.5
/* Closest candidates we will accept as independent */
#define ACCEL_CLOSEST_R 15.0
/* Padding for .dat file reading so that we don't SEGFAULT */
#define ACCEL_PADDING 2000

typedef struct accelobs{
  long long N;         /* Number of data points in observation */
  long long numbins;   /* Number of spectral bins in the file */
  long long lobin;     /* Lowest spectral bin present in the file */
  long long highestbin;/* Highest spectral bin present in the file */
  int fftlen;          /* Length of short FFTs to us in search */
  int numharmstages;   /* Number of stages of harmonic summing */
  int numz;            /* Number of f-dots searched */
  int numbetween;      /* Highest fourier freq resolution (2=interbin) */
  int numzap;          /* Number of birdies to zap */
  int dat_input;       /* The input file is a short time series */
  int mmap_file;       /* The file number if using MMAP */
  int inmem;           /* True if we want to keep the full f/fdot plan in RAM */
  int norm_type;       /* 0 = old-style block median, 1 = local-means power norm */
  double dt;           /* Data sample length (s) */
  double T;            /* Total observation length */
  double rlo;          /* Minimum fourier freq to search */
  double rhi;          /* Maximum fourier freq to search */
  double dr;           /* Stepsize in fourier freq (1/numbetween) */
  double zlo;          /* Minimum fourier fdot to search */
  double zhi;          /* Maximum fourier fdot to search */
  double dz;           /* Stepsize in fourier fdot */
  double baryv;        /* Average barycentric velocity during observation */
  float nph;           /* Freq 0 level if requested, 0 otherwise */
  float sigma;         /* Cutoff sigma to choose a candidate */
  float *powcut;       /* Cutoff powers to choose a cand (per harmsummed) */
  float *ffdotplane;   /* The full F-Fdot plane if working in memory */
  double *lobins;      /* The low Fourier freq boundaries to zap (RFI) */
  double *hibins;      /* The high Fourier freq boundaries to zap (RFI) */
  long long *numindep; /* Number of independent spectra (per harmsummed) */
  FILE *fftfile;       /* The FFT file that we are analyzing */
  FILE *workfile;      /* A text file with candidates as they are found */
  fcomplex *fft;       /* A pointer to the FFT for MMAPing or input time series */
  char *rootfilenm;    /* The root filename for associated files. */
  char *candnm;        /* The fourierprop save file for the fundamentals */
  char *accelnm;       /* The filename of the final candidates in text */
  char *workfilenm;    /* The filename of the working candidates in text */
  int use_harmonic_polishing; /* Should we force harmonics to be related */
} accelobs;

typedef struct accelcand{
  float power;         /* Summed power level (normalized) */
  float sigma;         /* Equivalent sigma based on numindep (above) */
  int numharm;         /* Number of harmonics summed */
  double r;            /* Fourier freq of first harmonic */
  double z;            /* Fourier f-dot of first harmonic */
  double *pows;        /* Optimized powers for the harmonics */
  double *hirs;        /* Optimized freqs for the harmonics */
  double *hizs;        /* Optimized fdots for the harmonics */
  rderivs *derivs;     /* An rderivs structure for each harmonic */

//#ifdef CBL
  //TMP Remove these vars
  float   init_power;
  float   init_sigma;
  int     init_numharm;
  double  init_r;
  double  init_z;
//#endif
} accelcand;

typedef struct kernel{
  int z;               /* The fourier f-dot of the kernel */
  int fftlen;          /* Number of complex points in the kernel */
  int numgoodbins;     /* The number of good points you can get back */
  int numbetween;      /* Fourier freq resolution (2=interbin) */
  int kern_half_width; /* Half width (bins) of the raw kernel. */
  fcomplex *data;      /* The FFTd kernel itself */
} kernel;

typedef struct subharminfo{
  int numharm;       /* The number of sub-harmonics */
  int harmnum;       /* The sub-harmonic number (fundamental = numharm) */
  int zmax;          /* The maximum Fourier f-dot for this harmonic */
  int numkern;       /* Number of kernels in the vector */
  kernel *kern;      /* The kernels themselves */
  unsigned short *rinds; /* Table of indices for Fourier Freqs */
} subharminfo;

typedef struct ffdotpows{
  int numrs;          /* Number of Fourier freqs present */
  int numzs;          /* Number of Fourier f-dots present */
  int rlo;            /* Lowest Fourier freq present */
  int zlo;            /* Lowest Fourier f-dot present */
  float **powers;     /* Matrix of the powers */
  unsigned short *rinds; /* Table of indices for Fourier Freqs */
} ffdotpows;

/* accel_utils.c */

/* accel_utils.c */

subharminfo **create_subharminfos(accelobs *obs);
void free_subharminfos(accelobs *obs, subharminfo **shis);
void create_accelobs(accelobs *obs, infodata *idata,
                     Cmdline *cmd, int usemmap);
GSList *sort_accelcands(GSList *list);
GSList *eliminate_harmonics(GSList *cands, int *numcands);
void deredden(fcomplex *fft, int numamps);
void optimize_accelcand(accelcand *cand, accelobs *obs,int nn);
void output_fundamentals(fourierprops *props, GSList *list,
                         accelobs *obs, infodata *idata);
void output_harmonics(GSList *list, accelobs *obs, infodata *idata);
void free_accelcand(gpointer data, gpointer user_data);
void print_accelcand(gpointer data, gpointer user_data);
fcomplex *get_fourier_amplitudes(int lobin, int numbins, accelobs *obs);
ffdotpows *subharm_ffdot_plane(int numharm, int harmnum,
                               double fullrlo, double fullrhi,
                               subharminfo *shi, accelobs *obs);
ffdotpows *copy_ffdotpows(ffdotpows *orig);
void fund_to_ffdotplane(ffdotpows *ffd, accelobs *obs);
void inmem_add_ffdotpows(ffdotpows *fundamental, accelobs *obs,
                         int numharm, int harmnum);
void fund_to_ffdotplane_trans(ffdotpows *ffd, accelobs *obs);
void inmem_add_ffdotpows_trans(ffdotpows *fundamental, accelobs *obs,
                               int numharm, int harmnum);
void free_ffdotpows(ffdotpows *ffd);
void add_ffdotpows_ptrs(ffdotpows *fundamental, ffdotpows *subharmonic,
                        int numharm, int harmnum);
void add_ffdotpows(ffdotpows *fundamental, ffdotpows *subharmonic,
                   int numharm, int harmnum);
GSList *search_ffdotpows(ffdotpows *ffdot, int numharm,
                         accelobs *obs, GSList *cands);
void free_accelobs(accelobs *obs);

accelcand *duplicate_accelcand(accelcand *cand);
GSList *copy_accelcands(GSList * list);
GSList *duplicate_accelcands(GSList * list);

GSList *insert_new_accelcand(GSList * list, float power, float sigma, int numharm, double rr, double zz, int *added);
GSList *insert_accelcand(GSList * list, accelcand *cand);

#endif // _ACECEL_H<|MERGE_RESOLUTION|>--- conflicted
+++ resolved
@@ -19,11 +19,7 @@
 // #define ACCEL_USELEN 1820	// This works up to zmax=100 to use 2K FFTs
 
 #undef  ACCEL_USELEN
-<<<<<<< HEAD
-#define ACCEL_USELEN	8094			// Added by run time script for 8K FFT's at a ZMAZ of 25
-=======
-#define ACCEL_USELEN	7966			// Added by run time script for 8K FFT's at a ZMAZ of 100
->>>>>>> f3cc532f
+#define ACCEL_USELEN	7470		// Temporary value to overwritten by Chris' testing script
 
 #undef FOLD
 #undef FOUT
