# 	This file contains the settings to control how the GPU acceleration search is carried out
#	#'s Comment out lines, blank lines are ignored
#	Uncomment settings as you desire
#	Generally if two flags are on one after the other in this file they are a either or option, the last uncommitted one will be used
#
#	If you have any questions pleas e-mail Chris Laidler  chris.laidler+presto@gmail.com


######## Memory #########

# Interleaving
IL_ROW			# Last Edited by run time script

######### Kernel #########

FLAG_KER_STD			# Standard low accuracy method of choosing the half-width
#FLAG_KER_HIGH			# Choose larger half-width for higher accuracy of value of z close to 0

#FLAG_KER_MAX			# Choose largest possible response function width

#FLAG_CENTER			# Centre the kernels

FLAG_KER_RESP_DOUBLE		# Calculate kernel response values using double precision (generally A good idea)
#FLAG_KER_RESP_FLOAT		# Calculate kernel response values using single precision (generally A good idea)

#FLAG_KER_FFT_DOUBLE		# FFT the kernel elements using double precision (final results still stored as floats)
FLAG_KER_FFT_FLOAT		# FFT the kernel elements using double precision (final results still stored as floats)

########## Input #########

# Normalise input in the CPU or the GPU
NORM_CPU			# Do the input Normalisation on the CPU
#NORM_GPU			# Do the input Normalisation on the GPU

# FFT input in the CPU or the GPU
#FFT_CPU  			# Do the input FFT's on the CPU
FFT_GPU  			# Do the input FFT's on the GPU

# cuMedianBuffSz		# This is the size of buffers to use in the median selection algorithm used by the CUDA input normalisation kernel this should be one of: 128, 256, 512, 1024, 2048, 4096, 8192

######## Convolve ########

# Which type of multiplication to do. Note MUL_00 is just a dummy kernel and will give incorrect values!
# In my testing MUL_CB is very slow, like 7 times slower (FFT only)!
# MUL_00  MUL_10  MUL_21  MUL_22  MUL_23  MUL_30  MUL_CB  MUL_AA
FLAG_MUL_AA			# Last Edited by run time script

#FLAG_TEX_MUL			# [Deprecated]	Use texture memory in the multiplication kernel

MUL_SLICES	0			# Last Edited by run time script

MUL_CHUNK	0			# Last Edited by run time script

# How to do convolution
#FLAG_SEP			# Do the multiplication and iFFT "separately"	ie all multiplications followed by all iFFT's
#FLAG_CONV			# Do the multiplication and iFFT "together"	ie multiply and iFFT each stack one after the other

# Which order to call stacks
#FLAG_STK_DOWN			# largest to smallest
#FLAG_STK_UP			# smallest to largest

######### FFT ############

FLAG_CUFFT_CB_POW		# Almost always a good option!
#FLAG_CUFFT_CB_INMEM		# In my testing this is very slow
#FLAG_NO_CB			# Force using no CUFFT callbacks

#FLAG_FFT_SEPERATE		# Use separate CUFFT plans for each batch, alternative is to use one plan for all batches on a device

######## Return ##########

# FLAG_RET_ARR			# [Deprecated]
# FLAG_RET_PLN			# [Deprecated]

######## Search ##########

# If performing a in-mem GPU search store powers in half precision (allows doing twice as large in-mem searches)
#FLAG_SINGLE			# Force single precision powers
#FLAG_HALF			# Force half precision powers (requires CUDA 7.5 or greater)

# The type of Sum & Search to perform
#  SS_CPU  SS_00  SS_10  SS_INMEM  SS_AA
FLAG_SS_10			# Last Edited by run time script

#FLAG_SAS_TEX			# [Deprecated]	Use texture memory in the sum and search kernel
#FLAG_TEX_INTERP		# [Deprecated]	Use texture memory & interpolation in the multiplication kernel

#SIG_GPU			# 		Now the default
#SIG_CPU			# [Deprecated]	Do the candidate sigma calculations on the GPU

# Use separate CPU threads to process results
#FLAG_THREAD			# (default)	Force CPU threading for sigma calculations
#FLAG_SEQ			# 		Force CPU sequential for sigma calculations

<<<<<<< HEAD
=======
# The type of Sum & Search to perform
#  SS_CPU  SS_00  SS_10  SS_INMEM  SS_AA
FLAG_SS_10			# Last Edited by run time script

>>>>>>> 3f76f53f
SS_SLICES	0			# Last Edited by run time script

SS_CHUNK	0			# Last Edited by run time script

SS_INMEM_SZ	32768		# The step size of the in-mem search, this can be any value good choices are powers of two: 2048 or 4096 or 8192 or 16384 or 32768

###### Candidates ########

#FLAG_STORE_ALL			# [Not yet implemented]		Don't fiddle with this this is for future use
#FLAG_STORE_EXP			# [Not yet implemented]		Don't fiddle with this this is for future use

# How to store candidates
CU_CAND_ARR			# Use an array 			(Fast access, but requires more CPU memory)
#CU_CAND_LST			# Use a linked list		(Slower but requires less CPU memory)
#CU_CAND_QUAD			# Use a quad tree		(Better all round - But not yet properly implemented)


###### Optimisation ########

#FLAG_OPT_MEDIAN  		# [ Default ] Use 1D median power for normalisation
FLAG_OPT_LOCAVE  		# Use Local 3D power average for normalisation

#FLAG_OPT_BEST			# Report the harmonic with the highest sigma value rather than the number of harmonic found with

optPlnScale		20	# Optimisation step down

OPT_MIN_LOC_HARMS	1	#

OPT_MIN_REP_HARMS	24	#


# The Numbers below dictate how may points and thus the size of the incremental planes used to refine the location of the maximum f-f value
# Lager numbers will take longer to run but have a finer resolution
optPlnDim01 30			# The number of elements in the 1st optimisation plane
optPlnDim02 20			# The number of elements in the 2nd optimisation plane
optPlnDim03 10			# The number of elements in the 3rd optimisation plane
optPlnDim04 5			# The number of elements in the 4th optimisation plane
optPlnDim05 0			# The number of elements in the 5th optimisation plane
optPlnDim06 0			# The number of elements in the 6th optimisation plane (this is a double precision plane)

# The Numbers below dictate the size in bins of the incremental planes used to refine the location of the maximum f-fdot value
# Lager numbers will explore the f-fdot plane faster but will reduce resolution
optPlnSiz01 8
optPlnSiz02 7
optPlnSiz04 6
optPlnSiz08 5
optPlnSiz16 4


###### Debug ########

DBG_LEV 0			# [Debug]	The level of debug messages to print 0 -> non  more with increasing number
#	0			# None [default]
#	1			# Information	- Basic information
#	2			# Stage info 	- Initialisation - Candidate generation - Candidate optimisation 
#	3			# Sub-stages	- Input FT - Multiplication - Power calculation - sum & search - etc....
#	4			# Detail	- Info on what is being done
#	5			# Debug		- Full debug information
#	6			# Debug		- Really detailed debug information

#FLAG_DPG_PLT_OPT		# [ Debug ]	Plot optimisation planes
#FLAG_DPG_UNOPT			# [ Debug ]	Use saved initial search values
#FLAG_DBG_SKIP_OPT		# [ Debug ]	Don't do optimisation
#FLAG_DPG_PRNT_CAND		# [ Debug ]	Print CSV of candidates at various stages

#FLAG_DBG_SYNCH			# [ Debug ]	Perform a synchronous search
#FLAG_DBG_TIMING   		# [ Debug ]	Perform advanced timing the search





<|MERGE_RESOLUTION|>--- conflicted
+++ resolved
@@ -1,173 +1,325 @@
-# 	This file contains the settings to control how the GPU acceleration search is carried out
+#	This file contains the settings to control how the GPU acceleration search is carried out
 #	#'s Comment out lines, blank lines are ignored
-#	Uncomment settings as you desire
-#	Generally if two flags are on one after the other in this file they are a either or option, the last uncommitted one will be used
 #
+#	None of the values in this file are "essential" anything can be commented out and the application
+#	will determine an appropriate default.
 #	If you have any questions pleas e-mail Chris Laidler  chris.laidler+presto@gmail.com
-
-
-######## Memory #########
+#	I will happily answer any queries you may have
+#
+#	There are two formats to the parameters.
+#	The first is simply the a line with the parameter name (case sensitive) followed by white space followed by the value ie:
+
+DUMMY_PARAMETER	DUMMY_VALUE
+
+#	I have included some description of these in commented blocks above the parameter, the layout is something like below:
+
+# DUMMY_PARAMETER:		# This is the name of the parameter (excluding colon), Below is a list of the possible values, these are generally text values but can be numeric
+#	VAL_01			# The value is "VAL_01" and here is a comment describing what it dose
+# D	VAL_02			# The D on the far left shows that "VAL_02" is the default option
+#	DUMMY_VALUE		# This is the value I set in the example above
+DUMMY_PARAMETER	DUMMY_VALUE	# This uncomment line setts the actual value of the parameter, this line can be commented out
+
+#	The second way a parameter is set is simply with the parameter name. These "flags" can be disable by simply commenting them out or they can be explicitly turned off by following them with "0" or "off"
+#	Below is an example of these:
+DUMMY_FLAG_ONE
+DUMMY_FLAG_TWO off
+
+#	These flags often correspond to one of the bit flags used in "cuda_accel.h" used to configure the search, and 
+
+########################### Memory ############################
 
 # Interleaving
-IL_ROW			# Last Edited by run time script
-
-######### Kernel #########
-
-FLAG_KER_STD			# Standard low accuracy method of choosing the half-width
-#FLAG_KER_HIGH			# Choose larger half-width for higher accuracy of value of z close to 0
-
-#FLAG_KER_MAX			# Choose largest possible response function width
-
-#FLAG_CENTER			# Centre the kernels
-
-FLAG_KER_RESP_DOUBLE		# Calculate kernel response values using double precision (generally A good idea)
-#FLAG_KER_RESP_FLOAT		# Calculate kernel response values using single precision (generally A good idea)
-
-#FLAG_KER_FFT_DOUBLE		# FFT the kernel elements using double precision (final results still stored as floats)
-FLAG_KER_FFT_FLOAT		# FFT the kernel elements using double precision (final results still stored as floats)
-
-########## Input #########
+# INTERLEAVE:
+# D	ROW			# Interleave steps row by row
+#	PLN			# Interleave steps row by plane
+#INTERLEAVE	ROW
+
+
+############################ Kernel ############################
+
+# Response function length
+# RESPONSE:
+# D	STD			# Standard low accuracy method of choosing the half-width
+#	HIGH    		# Choose larger half-width for higher accuracy of value of z close to 0 - This may make the search a tad more sensitive
+#	MAX     		# Choose largest possible response function width
+#RESPONSE        STD
+
+
+# Choose largest possible response function width - Not really a good idea
+#FLAG_KER_MAX                   
+
+
+# Centre and align the usable part of the planes (this is on by default, it can be disabled with CENTER_RESPONSE 0 or CENTER_RESPONSE off )
+#CENTER_RESPONSE                 
+
+
+# RESPONSE_PRECISION:
+#	SINGLE  		# Calculate kernel response values using single precision
+# D	DOUBLE  		# Calculate kernel response values using double precision (generally A good idea)
+RESPONSE_PRECISION DOUBLE
+
+
+# KER_FFT_PRECISION
+# D	SINGLE  		# FFT the kernel elements using double precision (final results still stored as floats)
+#	DOUBLE  		# FFT the kernel elements using double precision (final results still stored as floats)
+KER_FFT_PRECISION SINGLE
+
+
+############################# Input ############################
 
 # Normalise input in the CPU or the GPU
-NORM_CPU			# Do the input Normalisation on the CPU
-#NORM_GPU			# Do the input Normalisation on the GPU
+# INP_NORM:
+# D	CPU     		# Do the input Normalisation on the CPU - This is short enough that the CPU may as well do it
+#	GPU     		# Do the input Normalisation on the GPU
+INP_NORM	CPU
+
 
 # FFT input in the CPU or the GPU
-#FFT_CPU  			# Do the input FFT's on the CPU
-FFT_GPU  			# Do the input FFT's on the GPU
-
-# cuMedianBuffSz		# This is the size of buffers to use in the median selection algorithm used by the CUDA input normalisation kernel this should be one of: 128, 256, 512, 1024, 2048, 4096, 8192
-
-######## Convolve ########
-
-# Which type of multiplication to do. Note MUL_00 is just a dummy kernel and will give incorrect values!
-# In my testing MUL_CB is very slow, like 7 times slower (FFT only)!
-# MUL_00  MUL_10  MUL_21  MUL_22  MUL_23  MUL_30  MUL_CB  MUL_AA
-FLAG_MUL_AA			# Last Edited by run time script
-
-#FLAG_TEX_MUL			# [Deprecated]	Use texture memory in the multiplication kernel
-
-MUL_SLICES	0			# Last Edited by run time script
-
-MUL_CHUNK	0			# Last Edited by run time script
+# INP_FFT:
+#	CPU     		# Do the input FFT's on the CPU
+# D	GPU     		# Do the input FFT's on the GPU - I generally find this a bit faster
+INP_FFT		GPU
+
+
+# This is the size of buffers to use in the median selection algorithm used by the CUDA input normalisation kernel this should be one of: 128, 256, 512, 1024, 2048, 4096, 8192
+# cuMedianBuffSz:
+# D	0			# Let the application decide
+#	128
+#	256
+#	512
+#	1024
+#	2048
+#	4096
+#	8192
+cuMedianBuffSz	0
+
+
+########################### Convolve ###########################
+
+# Which type of multiplication to do.
+# MUL_KER:
+#	00      		# DEBUG NB: This is just a dummy kernel and will give incorrect values! (it is close to optimal calculations)
+#	10
+#	21
+#	22
+#	23
+#	30
+#	CB      		# This does the multiplication using CUFFT callbacks, in my testing this is very slow, like 7 times slower (FFT only)!
+# D	AA      		# Automatically chose, This may well select different kernel per stack
+MUL_KER		AA
+
+
+# [Deprecated]  Use texture memory in the multiplication kernel
+#MUL_TEXTURE                    
+
+
+# The number of horizontal "slices" to break the Sum & Search kernel into
+# MUL_SLICES:
+# D	0       		# Let the application decide
+#	int     		# A number generally less than 7 and odd are "better"
+MUL_SLICES	0               
+
+
+# The number of values to buffer in the multiplication kernel (this increases register use)
+# MUL_CHUNK:
+# D	0       		# Let the application decide
+#	int     		# A number <= 8
+MUL_CHUNK	0               
+
 
 # How to do convolution
-#FLAG_SEP			# Do the multiplication and iFFT "separately"	ie all multiplications followed by all iFFT's
-#FLAG_CONV			# Do the multiplication and iFFT "together"	ie multiply and iFFT each stack one after the other
-
-# Which order to call stacks
-#FLAG_STK_DOWN			# largest to smallest
-#FLAG_STK_UP			# smallest to largest
-
-######### FFT ############
-
-FLAG_CUFFT_CB_POW		# Almost always a good option!
-#FLAG_CUFFT_CB_INMEM		# In my testing this is very slow
-#FLAG_NO_CB			# Force using no CUFFT callbacks
-
-#FLAG_FFT_SEPERATE		# Use separate CUFFT plans for each batch, alternative is to use one plan for all batches on a device
-
-######## Return ##########
-
-# FLAG_RET_ARR			# [Deprecated]
-# FLAG_RET_PLN			# [Deprecated]
-
-######## Search ##########
+#CONVOLVE:
+# D	SEP     		# Do the multiplication and iFFT "separately"   ie all multiplications followed by all iFFT's
+#	CONT    		# Do the multiplication and iFFT "together"     ie multiply and iFFT each stack one after the other
+#CONVOLVE	SEP
+
+
+# Which order to process stacks
+# STACK:
+# D	DOWN    		# Largest to smallest
+#	UP      		# Smallest to largest
+#STACK		DOWN
+
+
+############################ FFT ###############################
+
+# CUFFT_PLAN:
+#	SEPERATE		Use separate CUFFT plans for each batch
+# D	SINGLE			Use one plan for all batches on a device - Saves a bit of memory and generally doesn't slow things down much
+#CUFFT_PLAN 	SINGLE
+
+
+########################### Powers #############################
+
+# How to calculate powers in the standard search
+# STD_POWERS:
+#	CB      		# Use CUFFT callbacks to calculate powers. Almost always a good option!
+#	SS      		# Do the power calculations in the Sum and search step
+# D	AUTO			# Let the application decide
+STD_POWERS 	CB
+
+
+# How to calculate powers in in-mem search
+# IN_MEM_POWERS:
+#	CB      		# Use a CUFFT callback with the in-mem iFFT's to calculate powers - write strait to in-mem plane - In my testing this is very slow
+#	MEM_CPY 		# Use a CUFFT callback with the in-mem iFFT's to calculate powers - write to separate powers plane, and the used asynch memory copy to move powers to in-mem plane. Uses more memory but fast
+#	KERNEL  		# Use a separate kernel to calculate powers and write to in-mem plane - slower but uses slightly less memory
+# D	AUTO			# Let the application decide
+IN_MEM_POWERS	AUTO
+
 
 # If performing a in-mem GPU search store powers in half precision (allows doing twice as large in-mem searches)
-#FLAG_SINGLE			# Force single precision powers
-#FLAG_HALF			# Force half precision powers (requires CUDA 7.5 or greater)
+# POWER_PRECISION:
+#	HALF    		# Force half precision powers - much faster a good very good option! (requires CUDA 7.5 or greater)
+#	SINGLE  		# Force single precision powers
+#	DOUBLE  		# Not yet implemented
+# D	AUTO			# Let the application decide
+POWER_PRECISION AUTO
+
+########################### Return #############################
+
+# FLAG_RET_ARR  		# [Deprecated]
+# FLAG_RET_PLN  		# [Deprecated]
+
+########################### Search #############################
 
 # The type of Sum & Search to perform
-#  SS_CPU  SS_00  SS_10  SS_INMEM  SS_AA
-FLAG_SS_10			# Last Edited by run time script
-
-#FLAG_SAS_TEX			# [Deprecated]	Use texture memory in the sum and search kernel
+# SS_KER:
+#	CPU			# [Deprecated]	It takes much longer to copy the full powers plane to the device than it doses to search it
+#	00			# DEBUG This is just a dummy kernel and will give incorrect values! (it is close to optimal calculations)
+#	10			# This is the standard sum and search kernel
+#	IM or INMEM		# Do a in-memory sum and search (if possible always try this!)
+# D	AA			# Automatically chose, this will do a in-mem search if possible
+SS_KER	AA
+
+
+#FLAG_SAS_TEX   		# [Deprecated]	Use texture memory in the sum and search kernel
 #FLAG_TEX_INTERP		# [Deprecated]	Use texture memory & interpolation in the multiplication kernel
 
-#SIG_GPU			# 		Now the default
-#SIG_CPU			# [Deprecated]	Do the candidate sigma calculations on the GPU
+# This dictates where to do the sigma calculations for the initial cadets
+# SIGNIFICANCE: 		# [Deprecated]
+#	CPU     		# 		Now the default
+#	GPU     		# [Deprecated]	Do the candidate sigma calculations on the GPU
+
 
 # Use separate CPU threads to process results
-#FLAG_THREAD			# (default)	Force CPU threading for sigma calculations
-#FLAG_SEQ			# 		Force CPU sequential for sigma calculations
-
-<<<<<<< HEAD
-=======
-# The type of Sum & Search to perform
-#  SS_CPU  SS_00  SS_10  SS_INMEM  SS_AA
-FLAG_SS_10			# Last Edited by run time script
-
->>>>>>> 3f76f53f
-SS_SLICES	0			# Last Edited by run time script
-
-SS_CHUNK	0			# Last Edited by run time script
-
-SS_INMEM_SZ	32768		# The step size of the in-mem search, this can be any value good choices are powers of two: 2048 or 4096 or 8192 or 16384 or 32768
-
-###### Candidates ########
-
-#FLAG_STORE_ALL			# [Not yet implemented]		Don't fiddle with this this is for future use
-#FLAG_STORE_EXP			# [Not yet implemented]		Don't fiddle with this this is for future use
-
-# How to store candidates
-CU_CAND_ARR			# Use an array 			(Fast access, but requires more CPU memory)
-#CU_CAND_LST			# Use a linked list		(Slower but requires less CPU memory)
-#CU_CAND_QUAD			# Use a quad tree		(Better all round - But not yet properly implemented)
-
-
-###### Optimisation ########
-
-#FLAG_OPT_MEDIAN  		# [ Default ] Use 1D median power for normalisation
-FLAG_OPT_LOCAVE  		# Use Local 3D power average for normalisation
-
-#FLAG_OPT_BEST			# Report the harmonic with the highest sigma value rather than the number of harmonic found with
-
-optPlnScale		20	# Optimisation step down
-
-OPT_MIN_LOC_HARMS	1	#
-
-OPT_MIN_REP_HARMS	24	#
+# RESULTS:
+# D	THREAD  		#		Do per step initial candidate sigma calculations in a separate CPU thread - this is generally a good idea
+#	SEQ     		#		Force CPU sequential for sigma calculations - some times the CPU just inst fast enough, so not really a good idea =/   sorry CPU
+RESULTS THREAD
+
+
+# The number of horizontal "slices" to break the Sum & Search kernel into
+# SS_SLICES:
+#	int     		# A number generally less than 7 and odd are "better"
+# D	0       		# Let the application decide
+SS_SLICES       0               
+
+
+# The number of values to buffer in the Sum & Search kernel (this increases register use)
+# SS_CHUNK:
+#	int     		# A number <= 8
+# D	0       		# Let the application decide
+SS_CHUNK        0               
+
+
+# The step size of the in-mem search, this can be any value good choices are powers of two: 2048 or 4096 or 8192 or 16384 or 32768
+# SS_INMEM_SZ:
+# D	0       		# Let the application decide
+#	2048
+#	4096
+#	8192
+#	16384
+#	32768
+SS_INMEM_SZ 0
+
+
+##################### Initial Candidates #######################
+
+#FLAG_STORE_ALL 		# [Not yet implemented]	Don't fiddle with this this is for future use
+#FLAG_STORE_EXP 		# [Not yet implemented]	Don't fiddle with this this is for future use
+
+
+# How to store initial candidates
+# CAND_STORAGE:
+# D	ARR     		# Use an array		(Fast access, but requires more CPU memory)
+#	LST     		# Use a linked list	(Slower but requires less CPU memory)
+#	QUAD    		# Use a quad tree	(Better all round - But not yet properly implemented)
+CAND_STORAGE ARR
+
+
+######################### Optimisation ###########################
+
+# How to normalise the powers of the optimised candidates
+# OPTIMISATION_NORM:
+# D	MEDIAN  		# Use 1D median power for normalisation
+#	LOCAVE  		# Use Local 3D power average for normalisation
+OPTI_NORM LOCAVE
+
+
+# FLAG_OPT_BEST:		# Report the harmonic with the highest sigma value rather than the number of harmonic found during the initial search, this generally wont hurt
+FLAG_OPT_BEST
+
+
+# This is the minimum number of harmonics that will be summed when localising the initial candidate
+# OPT_MIN_LOC_HARMS:
+# D	1			# This means the optimisation of the position will be done using the number of harmonics the initial candidate was found with 
+OPT_MIN_LOC_HARMS	1
+
+# 
+# OPT_MIN_REP_HARMS
+#	int     		# If this number is larger than the number of harmonics the initial candidate was found with, optimisation will check harmonics up to this number. use with "OPT_BEST" to report this value.
+#	24			# This is my preferred value this will sum up to 24 harmonics
+# D	1			# This means the optimisation of the candidate will check up to the number of harmonics the initial candidate was found with 
+OPT_MIN_REP_HARMS	1
+
+
+# Optimisation location finding step down
+# D	10			#
+optPlnScale             10      
 
 
 # The Numbers below dictate how may points and thus the size of the incremental planes used to refine the location of the maximum f-f value
 # Lager numbers will take longer to run but have a finer resolution
-optPlnDim01 30			# The number of elements in the 1st optimisation plane
-optPlnDim02 20			# The number of elements in the 2nd optimisation plane
-optPlnDim03 10			# The number of elements in the 3rd optimisation plane
-optPlnDim04 5			# The number of elements in the 4th optimisation plane
-optPlnDim05 0			# The number of elements in the 5th optimisation plane
-optPlnDim06 0			# The number of elements in the 6th optimisation plane (this is a double precision plane)
+optPlnDim 1 40  		# The number of elements in the 1st optimisation plane
+optPlnDim 2 20  		# The number of elements in the 2nd optimisation plane
+optPlnDim 3 20  		# The number of elements in the 3rd optimisation plane
+optPlnDim 4 10  		# The number of elements in the 4th optimisation plane
+optPlnDim 5 0   		# The number of elements in the 5th optimisation plane
+optPlnDim 6 5   		# The number of elements in the 6th optimisation plane (this is a double precision plane)
+
 
 # The Numbers below dictate the size in bins of the incremental planes used to refine the location of the maximum f-fdot value
 # Lager numbers will explore the f-fdot plane faster but will reduce resolution
-optPlnSiz01 8
-optPlnSiz02 7
-optPlnSiz04 6
-optPlnSiz08 5
-optPlnSiz16 4
-
-
-###### Debug ########
-
-DBG_LEV 0			# [Debug]	The level of debug messages to print 0 -> non  more with increasing number
-#	0			# None [default]
-#	1			# Information	- Basic information
-#	2			# Stage info 	- Initialisation - Candidate generation - Candidate optimisation 
-#	3			# Sub-stages	- Input FT - Multiplication - Power calculation - sum & search - etc....
-#	4			# Detail	- Info on what is being done
-#	5			# Debug		- Full debug information
-#	6			# Debug		- Really detailed debug information
-
-#FLAG_DPG_PLT_OPT		# [ Debug ]	Plot optimisation planes
-#FLAG_DPG_UNOPT			# [ Debug ]	Use saved initial search values
+optPlnSiz 1  8
+optPlnSiz 2  7
+optPlnSiz 4  6
+optPlnSiz 8  5
+optPlnSiz 16 4
+
+
+######################### Debug ###########################
+
+# The level of debug messages to print 0 -> non  more with increasing number
+# DBG_LEV:
+# D	0       		# None
+#	1       		# Information	- Basic information
+#	2       		# Stage info	- Initialisation - Candidate generation - Candidate optimisation 
+#	3       		# Sub-stages	- Input FT - Multiplication - Power calculation - sum & search - etc....
+#	4       		# Detail	- Info on what is being done
+#	5       		# Debug		- Full debug information
+#	5       		# Super		- Details on the values of actual variables
+DBG_LEV 0
+
+#FLAG_DPG_PLT_OPT               # [ Debug ]	Plot optimisation planes
+#FLAG_DPG_UNOPT 		# [ Debug ]	Use saved initial search values
 #FLAG_DBG_SKIP_OPT		# [ Debug ]	Don't do optimisation
-#FLAG_DPG_PRNT_CAND		# [ Debug ]	Print CSV of candidates at various stages
-
-#FLAG_DBG_SYNCH			# [ Debug ]	Perform a synchronous search
-#FLAG_DBG_TIMING   		# [ Debug ]	Perform advanced timing the search
-
-
-
-
-
+#FLAG_DPG_PRNT_CAND		# [ Debug ]     Print CSV of candidates at various stages
+
+#FLAG_DBG_SYNCH 		# [ Debug ]	Perform a synchronous search
+#FLAG_DBG_TIMING		# [ Debug ]	Perform advanced timing the search
+
+
+
+
+
