--- conflicted
+++ resolved
@@ -299,10 +299,7 @@
                         "9", "11", "13", "15"])
             plt.xlim(max(short_period/5.0, min(xdata)/5.0), \
                         min(long_period+0.5, max(xdata)+0.5))
-<<<<<<< HEAD
-=======
         ax.format_coord = lambda x,y: "x=%g, y=%g" % (x,y)
->>>>>>> 42aa0ef2
         return fig
 
     def plot_rejects(self, usefreqs=True):
@@ -441,123 +438,6 @@
 
             isort = sigmas.argsort()
             sigmas = sigmas[isort]
-<<<<<<< HEAD
-            if usefreqs:
-                xdata = Num.array([c.f for c in cands])[isort]
-                xlabel = "Freq (Hz)"
-                xscale = "log"
-            else:
-                xdata = Num.array([c.p for c in cands])[isort]
-                xlabel = "Period (s)"
-                xscale = "loglin"
-            dms = Num.array([c.DM for c in cands])[isort]
-            
-            # Plot the candidates
-            if fixedsize:
-                plt.scatter(xdata, dms, s=size, lw=lw, \
-                            c=colour, marker=marker, alpha=0.7, zorder=zorder)
-            else:
-                plt.scatter(xdata, dms, s=sigma_to_size(sigmas), lw=lw, \
-                            c=colour, marker=marker, alpha=0.7, zorder=zorder)
-=======
-            dms = dms[isort]
-            xdata = xdata[isort]
-            if usefreqs:
-                xlabel = "Freq (Hz)"
-                xscale = "log"
-            else:
-                xlabel = "Period (s)"
-                xscale = "loglin"
-            
-            # Plot the candidates
-            if fixedsize:
-                plt.scatter(xdata, dms, s=size, lw=lw, edgecolors=ec, \
-                            c=colour, marker=marker, alpha=alpha, zorder=zorder)
-            else:
-                plt.scatter(xdata, dms, s=sigma_to_size(sigmas), lw=lw, edgecolors=ec, \
-                            c=colour, marker=marker, alpha=alpha, zorder=zorder)
->>>>>>> 42aa0ef2
-            handles.append(plt.scatter([], [], s=size, c=colour, \
-                                    marker=marker, alpha=0.7))
-
-        fig.legend(handles, labels, 'lower center', \
-                        prop={'size':'x-small'}, ncol=4)
-
-        plt.xscale(xscale) 
-<<<<<<< HEAD
-        plt.xlabel(xlabel)
-        mindm = Num.min(dms)
-        maxdm = Num.max(dms)
-        dmrange = Num.ptp(dms)
-        plt.ylim(mindm-0.1*dmrange, maxdm+0.1*dmrange)
-        plt.ylabel(r"DM (pc cm$^{-3}$)") 
-        if not usefreqs:
-            plt.gca().xaxis.set_ticks(Num.concatenate((\
-                                        Num.logspace(-4,0,4, endpoint=False), \
-                                        Num.linspace(1,15,8))))
-            plt.gca().xaxis.set_ticks(Num.logspace(-4,0,40), minor=True)
-            plt.gca().xaxis.set_ticklabels([r"10$^{-4}$", r"10$^{-3}$", \
-                        r"10$^{-2}$", r"10$^{-1}$", "1", "3", "5", "7", \
-                        "9", "11", "13", "15"])
-            plt.xlim(max(short_period/5.0, min(xdata)/5.0), \
-                        min(long_period+0.5, max(xdata)+0.5))
-        return fig
-
-    def plot_goodcands(self, usefreqs=True):
-        """Produce a plot highlighting good candidates as selected by
-            the sifiting performed.
-
-            Input:
-                usefreqs: If True, the horizontal axis will use
-                    frequency. If False, use period.
-            
-            Output:
-                fig: A matplotlib figure instance.
-        """
-        import matplotlib
-        import matplotlib.pyplot as plt
-
-        fig = plt.figure(figsize=(10,8)) 
-        ax = plt.axes((0.08, 0.18, 0.87, 0.80)) 
-        
-        # Plot candidates
-        candlists = [self.badcands_knownbirds, self.badcands_longperiod, \
-                     self.badcands_shortperiod, self.badcands_threshold, \
-                     self.badcands_harmpowcutoff, self.badcands_rogueharmpow, \
-                     self.harmonic_cands, self.dmproblem_cands, \
-                     self.cands]
-        labels = ['Known birdires', 'Long period', 'Short period', \
-                    'Threshold', 'Harm power cutoff', 'Rogue harm power', \
-                    'Harmonic cand', 'DM problem', 'Good cands']
-        colours = ['#FF0000', '#800000', '#008000', '#00FF00', \
-                    '#00FFFF', '#0000FF', '#FF00FF', '#800080', 'r']
-        markers = ['o', 'o', 'o', 'o', 'o', 'o', 'o', 'o', 'o']
-        zorders = [-2, -2, -2, -2, -2, -2, -2, -2, 0]
-        sizes = [10, 10, 10, 10, 10, 10, 10, 10, 50]
-        fixedsizes = [1, 1, 1, 1, 1, 1, 1, 1, 0]
-        lws = [1,1,1,1,1,1,1,1,1,1]
-        ecs = ['none', 'none', 'none', 'none', 'none', 'none', 'none', 'none', 'k']
-        alphas = [1,1,1,1,1,1,1,1,0.7]
-        handles = []
-        for cands, colour, marker, zorder, size, fixedsize, lw, alpha, ec in \
-                zip(candlists, colours, markers, zorders, sizes, fixedsizes, lws, alphas, ecs):
-            sigmas = []
-            dms = []
-            xdata = []
-            for c in cands:
-                sigmas.extend([h[1]/c.snr*c.sigma for h in c.hits])
-                dms.extend([h[0] for h in c.hits])
-                if usefreqs:
-                    xval = c.f
-                else:
-                    xval = c.p
-                xdata.extend([xval]*len(c.hits))
-            sigmas = Num.array(sigmas)
-            dms = Num.array(dms)
-            xdata = Num.array(xdata)
-
-            isort = sigmas.argsort()
-            sigmas = sigmas[isort]
             dms = dms[isort]
             xdata = xdata[isort]
             if usefreqs:
@@ -581,8 +461,6 @@
                         prop={'size':'x-small'}, ncol=4)
 
         plt.xscale(xscale) 
-=======
->>>>>>> 42aa0ef2
         plt.xlabel(xlabel) 
         mindm = Num.min(dms)
         maxdm = Num.max(dms)
@@ -1306,17 +1184,6 @@
         print "\nDone"
     else:
         print "Error:  There are no candidate files to read!"
-<<<<<<< HEAD
-        return Candlist([])
-    print "\nReading candidates from %d files...." % len(filenms)
-    candlist = Candlist()
-    for filenm in filenms:
-        curr_candlist = candlist_from_candfile(filenm)
-        candlist.extend(curr_candlist)
-    if prelim_reject:
-        candlist.default_rejection()
-=======
->>>>>>> 42aa0ef2
     return candlist
 
 
@@ -1386,7 +1253,6 @@
     plt.savefig(outbasenm+".accelcands.summary.png")
     plt.show()
 
-<<<<<<< HEAD
 
 def LogLinScaleFactory(b):
     class LogLinScale(matplotlib.scale.ScaleBase):
@@ -1401,22 +1267,6 @@
         def get_transform(self):
             return self.LogLinTransform(self.thresh)
 
-=======
-
-def LogLinScaleFactory(b):
-    class LogLinScale(matplotlib.scale.ScaleBase):
-        name = 'loglin'
-
-        def __init__(self, axis, **kwargs):
-            matplotlib.scale.ScaleBase.__init__(self)
-            self.thresh = kwargs.pop("thresh", 1e-5)
-            if self.thresh <= 0.0:
-                raise ValueError("thresh must be larger than 0")
-
-        def get_transform(self):
-            return self.LogLinTransform(self.thresh)
-
->>>>>>> 42aa0ef2
         def set_default_locators_and_formatters(self, axis):
             pass
 
